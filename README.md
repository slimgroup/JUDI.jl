--- conflicted
+++ resolved
@@ -14,28 +14,6 @@
 pip install --user git+https://github.com/opesci/devito.git@v3.2.0
 ```
 
-<<<<<<< HEAD
-Once Devito is installed, you can install JUDI with Julia's `Pkg.clone`. For Devito 3.2.0, it is also necessary to install some Devito dependencies by hand:
-
-```julia
-julia -e 'Pkg.clone("https://github.com/slimgroup/JUDI.jl")'
-pip install --user -r ~/.julia/v0.6/JUDI/docker/devito_requirements.txt
-```
-
-Once you have JUDI installed, you need to point Julia's PyCall package to the Python version for which we previsouly installed Devito. To do this, copy-paste the following commands into the (bash) terminal:
-
-```julia
-export PYTHON=$(which python)
-julia -e 'Pkg.build("PyCall")'
-```
-
-For reading and writing seismic SEG-Y data, Julia Devito uses the [SeisIO](https://github.com/slimgroup/SeisIO.jl) package and matrix-free linear operators are based the [Julia Operator LIbrary](https://github.com/slimgroup/JOLI.jl/tree/master/src) (JOLI). Furthermore, we need the interpolation package ApproXD:
-
-```julia
-julia -e 'Pkg.clone("https://github.com/slimgroup/SeisIO.jl.git")'
-julia -e 'Pkg.clone("https://github.com/slimgroup/JOLI.jl.git")'
-julia -e 'Pkg.clone("https://github.com/floswald/ApproXD.jl.git")'
-=======
 For reading and writing seismic SEG-Y data, JUDI uses the [SeisIO](https://github.com/slimgroup/SeisIO.jl) package and matrix-free linear operators are based the [Julia Operator LIbrary](https://github.com/slimgroup/JOLI.jl/tree/master/src) (JOLI):
 
 ```julia
@@ -61,7 +39,6 @@
 
 If you do not want to install JUDI, you can run JUDI as a docker image. The first possibility is to run the docker container as a Jupyter notebook:
 
->>>>>>> d00f2a42
 ```
 docker run -p 8888:8888 philippwitte/judi:v1.1
 ```
@@ -100,7 +77,7 @@
 export DEVITO_ARCH=gnu
 ```
 
-Devito uses shared memory OpenMP parallelism for solving PDEs. OpenMP is disabled by default, but you can enable OpenMP and define the number of threads (per PDE solve) as follows: 
+Devito uses shared memory OpenMP parallelism for solving PDEs. OpenMP is disabled by default, but you can enable OpenMP and define the number of threads (per PDE solve) as follows:
 
 ```
 export DEVITO_OPENMP=1  # Enable OpenMP. Set to 0 to disable again.
@@ -162,7 +139,7 @@
 	fval, grad = fwi_objective(model0, q[i], dobs[i]; options=opt)
 	grad = reshape(grad, model0.n); grad[:, 1:21] .= 0f0	# reset gradient in water column to 0.
 	grad = .1f0*grad/maximum(abs.(grad))	# scale gradient for line search
-	
+
 	global count; count += 1; fvals[count] = fval
     return fval, vec(grad)
 end
@@ -182,7 +159,7 @@
 ```
 
 #### Figure: {#f1}
-![](docs/fwi.png){width=70%} 
+![](docs/fwi.png){width=70%}
 
 
 ## Least squares reverse-time migration
@@ -254,7 +231,7 @@
 ```
 
 #### Figure: {#f1}
-![](docs/lsrtm.png){width=80%} 
+![](docs/lsrtm.png){width=80%}
 
 ## Authors
 
@@ -265,10 +242,9 @@
  * Philipp A. Witte, Mathias Louboutin, Navjot Kukreja, Fabio Luporini, Michael Lange, Gerard J. Gorman and Felix J. Herrmann. A large-scale framework for symbolic implementations of seismic inversion algorithms in Julia. Submitted to GEOPHYSICS. 2018. <https://www.slim.eos.ubc.ca/content/large-scale-framework-symbolic-implementations-seismic-inversion-algorithms-julia>
 
  * Mathias Louboutin, Michael Lange, Fabio Luporini, Navjot Kukreja, Philipp A. Witte, Felix J. Herrmann, Paulius Velesko and Gerard J. Gorman. Devito: An embedded domain-specific language for finite differences and geophysical exploration. Submitted to Geoscientific Model Development. 2018. <https://arxiv.org/abs/1808.01995>.
- 
+
  * Fabio Luporini, Michael Lange, Mathias Louboutin, Najvot Kukreja, Jan Hueckelheim, Charles Yount, Philipp A. Witte, Paul H. J. Kelly, Gerard J. Gorman and Felix J. Herrmann. Architecture and performance of Devito, a system for automated stencil computation. Submitted to SIAM Journal on Scientific Computing. 2018. <https://arxiv.org/abs/1807.03032>.
 
 Also visit the Devito homepage at <https://www.devitoproject.org/publications> for more information and references.
 
-Contact authors via: pwitte3@gatech.edu and mlouboutin3@gatech.edu.
-
+Contact authors via: pwitte3@gatech.edu and mlouboutin3@gatech.edu.