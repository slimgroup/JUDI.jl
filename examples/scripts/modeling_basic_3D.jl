--- conflicted
+++ resolved
@@ -3,10 +3,7 @@
 # Author: Philipp Witte, pwitte@eos.ubc.ca
 # Date: January 2017
 #
-<<<<<<< HEAD
-=======
 
->>>>>>> b680c020
 using JUDI.TimeModeling
 
 ## Set up model structure
