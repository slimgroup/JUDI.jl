--- conflicted
+++ resolved
@@ -7,7 +7,7 @@
 using JUDI.TimeModeling, SeisIO, LinearAlgebra
 
 ## Set up model structure
-n = (120, 100)   # (x,y,z) or (x,z)
+n = (500, 500)   # (x,y,z) or (x,z)
 d = (10., 10.)
 o = (0., 0.)
 
@@ -22,7 +22,7 @@
 dm = vec(m - m0)
 
 # Setup info and model structure
-nsrc = 2	# number of sources
+nsrc = 10	# number of sources
 model = Model(n, d, o, m; rho=ones(n))
 model0 = Model(n, d, o, m0)
 
@@ -33,7 +33,7 @@
 zrec = range(50f0, stop=50f0, length=nxrec)
 
 # receiver sampling and recording time
-timeR = 1000f0   # receiver recording time [ms]
+timeR = 4000f0   # receiver recording time [ms]
 dtR = 4f0    # receiver sampling interval [ms]
 
 # Set up receiver structure
@@ -45,7 +45,7 @@
 zsrc = convertToCell(range(200f0, stop=200f0, length=nsrc))
 
 # source sampling and number of time steps
-timeS = 1000f0  # ms
+timeS = 4000f0  # ms
 dtS = 4f0   # ms
 
 # Set up source structure
@@ -63,11 +63,7 @@
 ######################## WITH DENSITY ############################################
 
 # Write shots as segy files to disk
-<<<<<<< HEAD
 opt = Options(save_data_to_disk=false, file_path=pwd(), file_name="observed_shot", optimal_checkpointing=false, free_surface=true)
-=======
-opt = Options(save_data_to_disk=false, file_path=pwd(), file_name="observed_shot", optimal_checkpointing=false, isic=false, subsampling_factor=2)
->>>>>>> b680c020
 
 # Setup operators
 Pr = judiProjection(info, recGeometry)
@@ -78,8 +74,10 @@
 
 # Nonlinear modeling
 dobs = Pr*F*adjoint(Ps)*q
-d0 = Pr*F0*adjoint(Ps)*q
-g = adjoint(J)*(dobs - d0)
+# d0 = Pr*F0*adjoint(Ps)*q
+# g = adjoint(J)*(dobs - d0)
+
+f, g = fwi_objective(model0, q, dobs)
 # qad = Ps*adjoint(F)*adjoint(Pr)*dobs
 #
 # # Linearized modeling
