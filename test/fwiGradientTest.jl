# 2D FWI gradient test with 4 sources
# The receiver positions and the source wavelets are the same for each of the four experiments.
# Author: Philipp Witte, pwitte@eos.ubc.ca
# Date: January 2017
#

using PyCall, PyPlot, JUDI.TimeModeling, Test, LinearAlgebra

## Set up model structure
n = (120,100)	# (x,y,z) or (x,z)
d = (10.,10.)
o = (0.,0.)

# # Velocity [km/s]
# v = ones(Float32,n) * 2.0f0
# v[:,Int(round(end/2)):end] = 3.0f0
# v0 = smooth10(v,n)
# rho = ones(Float32, n)
# rho[:, Int(round(end/2)):end] = 1.5f0
#
# # Slowness squared [s^2/km^2]
# m = (1f0./v).^2
# m0 = (1f0./v0).^2
# dm = m0 - m
#
# # Setup info and model structure
nsrc = 1	# number of sources
ntComp = 250
info = Info(prod(n), nsrc, ntComp)	# number of gridpoints, number of experiments, number of computational time steps
# model = Model(n,d,o,m;rho=rho)
# model0 = Model(n,d,o,m0;rho=rho)


# Velocity [km/s]
<<<<<<< HEAD
v = ones(Float32,n) * 2.0f0
v[:,Int(round(end/3)):end] = 4f0
v0 = smooth10(v,n)
epsilon = (v[:, :] - 2.0f0)/10.0f0
delta = (v[:, :] - 2.0f0)/20.0f0
theta = (v[:, :] - 2.0f0)/5.0f0
# Slowness squared [s^2/km^2]
m = (1f0./v).^2
m0 = (1f0./v0).^2
dm = m - m0

# Setup info and model structure
nsrc = 1
model = Model_TTI(n,d,o,m; epsilon=epsilon, delta=delta, theta=theta)
model0 = Model_TTI(n,d,o,m0; epsilon=epsilon, delta=delta, theta=theta)

=======
v = ones(Float32,n) .* 2.0f0
v[:,Int(round(end/2)):end] .= 3.0f0
v0 = smooth10(v,n)
rho = ones(Float32, n)
rho[:, Int(round(end/2)):end] .= 1.5f0

# Slowness squared [s^2/km^2]
m = (1f0 ./ v).^2
m0 = (1f0 ./ v0).^2
dm = m0 - m

# Setup info and model structure
nsrc = 1	# number of sources
ntComp = 250
info = Info(prod(n), nsrc, ntComp)	# number of gridpoints, number of experiments, number of computational time steps
model = Model(n,d,o,m;rho=rho)
model0 = Model(n,d,o,m0;rho=rho)
>>>>>>> d00f2a42

## Set up receiver geometry
nxrec = 81
xrec = range(200f0,stop=1000f0,length=nxrec)
yrec = 0.
zrec = range(100f0,stop=100f0,length=nxrec)

# receiver sampling and recording time
timeR = 1000f0	# receiver recording time [ms]
dtR = 4f0	# receiver sampling interval

# Set up receiver structure
recGeometry = Geometry(xrec,yrec,zrec;dt=dtR,t=timeR,nsrc=nsrc)

## Set up source geometry (cell array with source locations for each shot)
xsrc = convertToCell([600f0])
ysrc = convertToCell([0f0])
zsrc = convertToCell([50f0])

# source sampling and number of time steps
timeS = 1000f0
dtS = 4f0	# receiver sampling interval

# Set up source structure
srcGeometry = Geometry(xsrc,ysrc,zsrc;dt=dtS,t=timeS)

# setup wavelet
f0 = 0.01f0
wavelet = ricker_wavelet(timeS,dtS,f0)

###################################################################################################

# Gradient test
h = 1f0
iter = 8
error1 = zeros(iter)
error2 = zeros(iter)
h_all = zeros(iter)
srcnum = 1:nsrc
modelH = deepcopy(model0)

# Observed data
opt = Options(sum_padding=true)
F = judiModeling(info,model,srcGeometry,recGeometry;options=opt)
q = judiVector(srcGeometry,wavelet)
d = F*q

# # FWI gradient and function value for m0
# Jm0, grad = fwi_objective(model0,q,d;options=opt)
#
# for j=1:iter
# 	# FWI gradient and function falue for m0 + h*dm
# 	modelH.m = model0.m + h*dm
# 	Jm, gradm = fwi_objective(modelH,q,d;options=opt)
#
# 	dJ = dot(grad,vec(dm))
#
# 	# Check convergence
# 	error1[j] = abs(Jm - Jm0)
# 	error2[j] = abs(Jm - (Jm0 + h*dJ))
#
# 	println(h, " ", error1[j], " ", error2[j])
# 	h_all[j] = h
# 	h = h/2f0
# end
#
# # Plot errors
# loglog(h_all, error1); loglog(h_all, 1e2*h_all)
# loglog(h_all, error2); loglog(h_all, 1e2*h_all.^2)
# legend([L"$\Phi(m) - \Phi(m0)$", "1st order", L"$\Phi(m) - \Phi(m0) - \nabla \Phi \delta m$", "2nd order"], loc="lower right")
# xlabel("h")
# ylabel(L"Error $||\cdot||^\infty$")
# title("FWI gradient test")
# #axis((h_all[end], h_all[1], 1.0e-8,500))


# FWI gradient and function value for m0
F0 = judiModeling(info,model0,srcGeometry,recGeometry;options=opt)
J = judiJacobian(F0,q)
dD_hat = J*vec(dm)
d0 = F0*q

for j=1:iter
	# FWI gradient and function falue for m0 + h*dm
	modelH.m = model0.m + h*dm
	# FWI gradient and function value for m0
	Fh = judiModeling(info,modelH,srcGeometry,recGeometry;options=opt)
    dh = Fh*q
	# dJ = dot(grad,vec(dm))

	# Check convergence
	error1[j] = norm(dh - d0)
	error2[j] = norm(dh - d0 - h * dD_hat)

	println(h, " ", error1[j], " ", error2[j])
	h_all[j] = h
	global h = h/2f0
end

# Check error decay
rate_0th_order = 2^(iter - 1)   # error decays w/ factor 2
rate_1st_order = 4^(iter - 1)   # error decays w/ factor 4
<<<<<<< HEAD

@test error1[end] <= error1[1] / rate_0th_order
@test error2[end] <= error2[1] / rate_1st_order

=======

@test error1[end] <= error1[1] / rate_0th_order
@test error2[end] <= error2[1] / rate_1st_order

>>>>>>> d00f2a42
# Plot errors
if isinteractive()
    loglog(h_all, error1); loglog(h_all, 1e2*h_all)
    loglog(h_all, error2); loglog(h_all, 1e2*h_all.^2)
    legend([L"$\Phi(m) - \Phi(m0)$", "1st order", L"$\Phi(m) - \Phi(m0) - \nabla \Phi \delta m$", "2nd order"], loc="lower right")
    xlabel("h")
    ylabel(L"Error $||\cdot||^\infty$")
    title("FWI gradient test")
end<|MERGE_RESOLUTION|>--- conflicted
+++ resolved
@@ -32,24 +32,6 @@
 
 
 # Velocity [km/s]
-<<<<<<< HEAD
-v = ones(Float32,n) * 2.0f0
-v[:,Int(round(end/3)):end] = 4f0
-v0 = smooth10(v,n)
-epsilon = (v[:, :] - 2.0f0)/10.0f0
-delta = (v[:, :] - 2.0f0)/20.0f0
-theta = (v[:, :] - 2.0f0)/5.0f0
-# Slowness squared [s^2/km^2]
-m = (1f0./v).^2
-m0 = (1f0./v0).^2
-dm = m - m0
-
-# Setup info and model structure
-nsrc = 1
-model = Model_TTI(n,d,o,m; epsilon=epsilon, delta=delta, theta=theta)
-model0 = Model_TTI(n,d,o,m0; epsilon=epsilon, delta=delta, theta=theta)
-
-=======
 v = ones(Float32,n) .* 2.0f0
 v[:,Int(round(end/2)):end] .= 3.0f0
 v0 = smooth10(v,n)
@@ -67,7 +49,6 @@
 info = Info(prod(n), nsrc, ntComp)	# number of gridpoints, number of experiments, number of computational time steps
 model = Model(n,d,o,m;rho=rho)
 model0 = Model(n,d,o,m0;rho=rho)
->>>>>>> d00f2a42
 
 ## Set up receiver geometry
 nxrec = 81
@@ -170,17 +151,10 @@
 # Check error decay
 rate_0th_order = 2^(iter - 1)   # error decays w/ factor 2
 rate_1st_order = 4^(iter - 1)   # error decays w/ factor 4
-<<<<<<< HEAD
 
 @test error1[end] <= error1[1] / rate_0th_order
 @test error2[end] <= error2[1] / rate_1st_order
 
-=======
-
-@test error1[end] <= error1[1] / rate_0th_order
-@test error2[end] <= error2[1] / rate_1st_order
-
->>>>>>> d00f2a42
 # Plot errors
 if isinteractive()
     loglog(h_all, error1); loglog(h_all, 1e2*h_all)
