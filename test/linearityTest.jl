--- conflicted
+++ resolved
@@ -67,17 +67,10 @@
 q1 = judiVector(srcGeometry1,wavelet)
 q2 = judiVector(srcGeometry2,wavelet)
 
-<<<<<<< HEAD
-d1 = Pr*F*Ps1'*q1
-d2 = Pr*F*Ps2'*q2
-d3 = Pr*F*(Ps1'*q1 + Ps2'*q2)
-d4 = Pr*F*(Ps1'*q1 - Ps2'*q2)
-=======
 d1 = Pr*F*adjoint(Ps1)*q1
 d2 = Pr*F*adjoint(Ps2)*q2
 d3 = Pr*F*(adjoint(Ps1)*q1 + adjoint(Ps2)*q2)
 d4 = Pr*F*(adjoint(Ps1)*q1 - adjoint(Ps2)*q2)
->>>>>>> d00f2a42
 
 @test isapprox(norm(d3), norm(d1 + d2))
 @test isapprox(norm(d4), norm(d1 - d2))