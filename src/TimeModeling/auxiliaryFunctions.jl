# Auxiliary functions for TimeModeling module
# Author: Philipp Witte, pwitte@eos.ubc.ca
# Date: September 2016
#

export ricker_wavelet, get_computational_nt, smooth10, damp_boundary, calculate_dt, setup_grid, setup_3D_grid
export convertToCell, limit_model_to_receiver_area, extend_gradient, remove_out_of_bounds_receivers
export time_resample, remove_padding, backtracking_linesearch, subsample
export generate_distribution, select_frequencies, process_physical_parameter
export load_pymodel, load_acoustic_codegen, load_numpy

function limit_model_to_receiver_area(srcGeometry::Geometry, recGeometry::Geometry, model::Model, buffer; pert=[])
    # Restrict full velocity model to area that contains either sources and receivers
    ndim = length(model.n)
    # scan for minimum and maximum x and y source/receiver coordinates
    min_x = minimum([vec(recGeometry.xloc[1]); vec(srcGeometry.xloc[1])])
    max_x = maximum([vec(recGeometry.xloc[1]); vec(srcGeometry.xloc[1])])
    if ndim == 3
        min_y = minimum([vec(recGeometry.yloc[1]); vec(srcGeometry.yloc[1])])
        max_y = maximum([vec(recGeometry.yloc[1]); vec(srcGeometry.yloc[1])])
    end

    # add buffer zone if possible
    min_x = max(model.o[1], min_x-buffer)
    max_x = min(model.o[1] + model.d[1]*(model.n[1]-1), max_x+buffer)
    if ndim == 3
        min_y = max(model.o[2], min_y-buffer)
        max_y = min(model.o[2] + model.d[2]*(model.n[2]-1), max_y+buffer)
    end

    # extract part of the model that contains sources/receivers
    nx_min = Int(round(min_x/model.d[1])) + 1
    nx_max = Int(round(max_x/model.d[1])) + 1
    if ndim == 2
        ox = Float32((nx_min - 1)*model.d[1])
        oz = model.o[2]
    else
        ny_min = Int(round(min_y/model.d[2])) + 1
        ny_max = Int(round(max_y/model.d[2])) + 1
        ox = Float32((nx_min - 1)*model.d[1])
        oy = Float32((ny_min - 1)*model.d[2])
        oz = model.o[3]
    end

    # Extract relevant model part from full domain
    n_orig = model.n
    if ndim == 2
        model.m = model.m[nx_min: nx_max, :]
<<<<<<< HEAD
        if length(model.rho) > 1
            model.rho = model.rho[nx_min: nx_max, :]
        end
        model.o = (ox, oz)
    else
        model.m = model.m[nx_min:nx_max,ny_min:ny_max,:]
        if length(model.rho) > 1
            model.rho = model.rho[nx_min:nx_max,ny_min:ny_max,:]
        end
=======
        typeof(model.rho) <: Array && (model.rho = model.rho[nx_min: nx_max, :])
        model.o = (ox, oz)
    else
        model.m = model.m[nx_min:nx_max,ny_min:ny_max,:]
        typeof(model.rho) <: Array && (model.rho = model.rho[nx_min:nx_max,ny_min:ny_max,:])
>>>>>>> d00f2a42
        model.o = (ox,oy,oz)
    end
    model.n = size(model.m)
    # println("N new: ", model.n)
    if isempty(pert)
        return model
    else
        if ndim==2
            pert = reshape(pert,n_orig)[nx_min: nx_max, :]
        else
            pert = reshape(pert,n_orig)[nx_min: nx_max,ny_min: ny_max, :]
        end
        return model,vec(pert)
    end
end

function limit_model_to_receiver_area(srcGeometry::Geometry,recGeometry::Geometry,model::Model_TTI,buffer;pert=[])
    # Restrict full velocity model to area that contains either sources and receivers
    ndim = length(model.n)
    # println("N orig: ", model.n)

    # scan for minimum and maximum x and y source/receiver coordinates
    min_x = minimum([vec(recGeometry.xloc[1]); vec(srcGeometry.xloc[1])])
    max_x = maximum([vec(recGeometry.xloc[1]); vec(srcGeometry.xloc[1])])
    if ndim == 3
        min_y = minimum([vec(recGeometry.yloc[1]); vec(srcGeometry.yloc[1])])
        max_y = maximum([vec(recGeometry.yloc[1]); vec(srcGeometry.yloc[1])])
    end

    # add buffer zone if possible
    min_x = max(model.o[1], min_x-buffer)
    max_x = min(model.o[1] + model.d[1]*(model.n[1]-1), max_x+buffer)
    if ndim == 3
        min_y = max(model.o[2], min_y-buffer)
        max_y = min(model.o[2] + model.d[2]*(model.n[2]-1), max_y+buffer)
    end

    # extract part of the model that contains sources/receivers
    nx_min = Int(round(min_x/model.d[1])) + 1
    nx_max = Int(round(max_x/model.d[1])) + 1
    if ndim == 2
        ox = Float32((nx_min - 1)*model.d[1])
        oz = model.o[2]
    else
        ny_min = Int(round(min_y/model.d[2])) + 1
        ny_max = Int(round(max_y/model.d[2])) + 1
        ox = Float32((nx_min - 1)*model.d[1])
        oy = Float32((ny_min - 1)*model.d[2])
        oz = model.o[3]
    end

    # Extract relevant model part from full domain
    n_orig = model.n
    if ndim == 2
        model.m = model.m[nx_min: nx_max, :]
        typeof(model.epsilon) <: Array && (model.epsilon = model.epsilon[nx_min: nx_max, :])
        typeof(model.delta) <: Array && (model.delta = model.delta[nx_min: nx_max, :])
        typeof(model.theta) <: Array && (model.theta = model.theta[nx_min: nx_max, :])
        typeof(model.rho) <: Array && (model.rho = model.rho[nx_min: nx_max, :])
        model.o = (ox, oz)
    else
        model.m = model.m[nx_min:nx_max,ny_min:ny_max,:]
        typeof(model.epsilon) <: Array && (model.epsilon = model.epsilon[nx_min:nx_max,ny_min:ny_max,:])
        typeof(model.delta) <: Array && (model.delta = model.delta[nx_min:nx_max,ny_min:ny_max,:])
        typeof(model.theta) <: Array && (model.theta = model.theta[nx_min:nx_max,ny_min:ny_max,:])
        typeof(model.phi) <: Array && (model.phi = model.phi[nx_min:nx_max,ny_min:ny_max,:])
        typeof(model.rho) <: Array && (model.rho = model.rho[nx_min: nx_max, :])
        model.o = (ox, oy, oz)
    end
    model.n = size(model.m)
    # println("N new: ", model.n)
    if isempty(pert)
        return model
    else
        if ndim==2
            pert = reshape(pert,n_orig)[nx_min: nx_max, :]
        else
            pert = reshape(pert,n_orig)[nx_min: nx_max,ny_min: ny_max, :]
        end
        return model,vec(pert)
    end
end

function extend_gradient(model_full::Modelall,model::Modelall,gradient::Array)
    # Extend gradient back to full model size
    ndim = length(model.n)
    full_gradient = zeros(Float32,model_full.n)
    nx_start = trunc(Int, Float32(Float32(model.o[1] - model_full.o[1])/model.d[1]) + 1)
    nx_end = nx_start + model.n[1] - 1
    if ndim == 2
        full_gradient[nx_start:nx_end,:] = gradient
    else
<<<<<<< HEAD
        ny_start = Int(Float32(Float32(model.o[2] - model_full.o[2])/model.d[2]) + 1)
=======
        ny_start = Int((model.o[2] - model_full.o[2])/model.d[2] + 1)
>>>>>>> d00f2a42
        ny_end = ny_start + model.n[2] - 1
        full_gradient[nx_start:nx_end,ny_start:ny_end,:] = gradient
    end
    return full_gradient
end

function remove_out_of_bounds_receivers(recGeometry::Geometry, model::Model)

    # Only keep receivers within the model
    xmin = model.o[1]
    if typeof(recGeometry.xloc[1]) <: Array
        idx_xrec = findall(x -> x >= xmin, recGeometry.xloc[1])
        recGeometry.xloc[1] = recGeometry.xloc[1][idx_xrec]
        recGeometry.zloc[1] = recGeometry.zloc[1][idx_xrec]
    end

    # For 3D shot records, scan also y-receivers
    if length(model.n) == 3 && typeof(recGeometry.yloc[1]) <: Array
        ymin = model.o[2]
        idx_yrec = findall(x -> x >= ymin, recGeometry.yloc[1])
        recGeometry.yloc[1] = recGeometry.yloc[1][idx_yrec]
        recGeometry.zloc[1] = recGeometry.zloc[1][idx_yrec]
    end
    return recGeometry
end

function remove_out_of_bounds_receivers(recGeometry::Geometry, recData::Array, model::Model)

    # Only keep receivers within the model
    xmin = model.o[1]
    if typeof(recGeometry.xloc[1]) <: Array
        idx_xrec = findall(x -> x > xmin, recGeometry.xloc[1])
        recGeometry.xloc[1] = recGeometry.xloc[1][idx_xrec]
        recGeometry.zloc[1] = recGeometry.zloc[1][idx_xrec]
        recData[1] = recData[1][:, idx_xrec]
    end

    # For 3D shot records, scan also y-receivers
    if length(model.n) == 3 && typeof(recGeometry.yloc[1]) <: Array
        ymin = model.o[2]
        idx_yrec = findall(x -> x > ymin, recGeometry.yloc[1])
        recGeometry.yloc[1] = recGeometry.yloc[1][idx_yrec]
        recGeometry.zloc[1] = recGeometry.zloc[1][idx_yrec]
        recData[1] = recData[1][:, idx_yrec]
    end
    return recGeometry, recData
end

"""
    convertToCell(x)

Convert an array `x` to a cell array (`Array{Any,1}`) with `length(x)` entries,\\
where the i-th cell contains the i-th entry of `x`.

"""
function convertToCell(x)
    n = length(x)
    y = Array{Any}(undef, n)
    for j=1:n
        y[j] = x[j]
    end
    return y
end

# 1D source time function
"""
    source(tmax, dt, f0)

Create seismic Ricker wavelet of length `tmax` (in milliseconds) with sampling interval `dt` (in milliseonds)\\
and central frequency `f0` (in kHz).

"""
function ricker_wavelet(tmax, dt, f0)
    t0 = 0.
    nt = Int(trunc((tmax - t0)/dt + 1))
    t = range(t0,stop=tmax,length=nt)
    r = (pi * f0 * (t .- 1 / f0))
    q = zeros(Float32,nt,1)
    q[:,1] = (1f0 .- 2f0 .* r.^2f0) .* exp.(-r.^2f0)
    return q
end

function load_pymodel()
    pushfirst!(PyVector(pyimport("sys")["path"]), joinpath(JUDIPATH, "Python"))
<<<<<<< HEAD
    pm = pyimport("PyModel")
    return pm
=======
    return pyimport("PyModel")
>>>>>>> d00f2a42
end

function load_numpy()
    pushfirst!(PyVector(pyimport("sys")["path"]), joinpath(JUDIPATH, "Python"))
<<<<<<< HEAD
    np = pyimport("numpy")
    return np
=======
    return pyimport("numpy")
>>>>>>> d00f2a42
end

function load_acoustic_codegen()
    pushfirst!(PyVector(pyimport("sys")["path"]), joinpath(JUDIPATH, "Python"))
<<<<<<< HEAD
    ac = pyimport("JAcoustic_codegen")
    return ac
end

function load_tti_codegen(staggered)
    pushfirst!(PyVector(pyimport("sys")["path"]), joinpath(JUDIPATH, "Python"))
	if staggered
	    tti = pyimport("TTI_Staggered")
	else
	    tti = pyimport("TTI_operators")
	end
    return tti
=======
    return pyimport("JAcoustic_codegen")
>>>>>>> d00f2a42
end

function calculate_dt(n,d,o,v,rho; epsilon=0)
    pm = load_pymodel()
    length(n) == 2 ? pyDim = [n[2], n[1]] : pyDim = [n[3],n[2],n[1]]
<<<<<<< HEAD
    modelPy = pm[:Model](o, d, pyDim, PyReverseDims(v))
=======
    modelPy = pm["Model"](o, d, pyDim, PyReverseDims(v))
>>>>>>> d00f2a42
    dtComp = modelPy[:critical_dt]
end

function calculate_dt(model::Model_TTI)
    if length(model.n) == 3
        coeff = 0.38
    else
        coeff = 0.42
    end
    scale = sqrt(maximum(1 + 2 *model.epsilon))
    return coeff * minimum(model.d) / (scale*sqrt(1/minimum(model.m)))
end
"""
    get_computational_nt(srcGeometry, recGeoemtry, model)

Estimate the number of computational time steps. Required for calculating the dimensions\\
of the matrix-free linear modeling operators. `srcGeometry` and `recGeometry` are source\\
and receiver geometries of type `Geometry` and `model` is the model structure of type \\
`Model`.

"""
function get_computational_nt(srcGeometry, recGeometry, model::Modelall)
    # Determine number of computational time steps
    if typeof(srcGeometry) == GeometryOOC
        nsrc = length(srcGeometry.container)
    else
        nsrc = length(srcGeometry.xloc)
    end
    nt = Array{Any}(undef, nsrc)
    dtComp = calculate_dt(model.n, model.d, model.o, sqrt.(1f0 ./ model.m), model.rho)
    for j=1:nsrc
        ntRec = recGeometry.dt[j]*(recGeometry.nt[j]-1) / dtComp
        ntSrc = srcGeometry.dt[j]*(srcGeometry.nt[j]-1) / dtComp
        nt[j] = max(Int(ceil(ntRec)), Int(ceil(ntSrc)))
    end
    return nt
end

function setup_grid(geometry,n, origin)
    # 3D grid
    if length(n)==3
        if length(geometry.xloc[1]) > 1
            source_coords = Array{Float32,2}([vec(geometry.xloc[1]) vec(geometry.yloc[1]) vec(geometry.zloc[1])])
        else
            source_coords = Array{Float32,2}([geometry.xloc[1] geometry.yloc[1] geometry.zloc[1]])
        end
        orig = Array{Float32}([origin[1] origin[2] origin[3]])
    else
    # 2D grid
        if length(geometry.xloc[1]) > 1
            source_coords = Array{Float32,2}([vec(geometry.xloc[1]) vec(geometry.zloc[1])])
        else
            source_coords = Array{Float32,2}([geometry.xloc[1] geometry.zloc[1]])
        end
        orig = Array{Float32}([origin[1] origin[2]])
    end
    return source_coords
end

function setup_3D_grid(xrec::Array{Any,1},yrec::Array{Any,1},zrec::Array{Any,1})
    # Take input 1d x and y coordinate vectors and generate 3d grid. Input are cell arrays
    nsrc = length(xrec)
    xloc = Array{Any}(undef, nsrc)
    yloc = Array{Any}(unfef, nsrc)
    zloc = Array{Any}(undef, nsrc)
    for i=1:nsrc
        nxrec = length(xrec[i])
        nyrec = length(yrec[i])

        xloc[i] = zeros(nxrec*nyrec)
        yloc[i] = zeros(nxrec*nyrec)
        zloc[i] = zeros(nxrec*nyrec)

        idx = 1

        for k=1:nyrec
            for j=1:nxrec
                xloc[i][idx] = xrec[i][j]
                yloc[i][idx] = yrec[i][k]
                zloc[i][idx] = zrec[i]
                idx += 1
            end
        end
    end
    return xloc, yloc, zloc
end

function setup_3D_grid(xrec,yrec,zrec)
# Take input 1d x and y coordinate vectors and generate 3d grid. Input are arrays/ranges
    nxrec = length(xrec)
    nyrec = length(yrec)

    xloc = zeros(nxrec*nyrec)
    yloc = zeros(nxrec*nyrec)
    zloc = zeros(nxrec*nyrec)
    idx = 1
    for k=1:nyrec
        for j=1:nxrec
            xloc[idx] = xrec[j]
            yloc[idx] = yrec[k]
            zloc[idx] = zrec
            idx += 1
        end
    end
    return xloc, yloc, zloc
end

function smooth10(velocity,shape)
    # 10 point smoothing function
    out = ones(Float32,shape)
    nz = shape[end]
    if length(shape)==3
        out[:,:,:] = velocity[:,:,:]
        for a=5:nz-6
            out[:,:,a] = sum(velocity[:,:,a-4:a+5], dims=3) / 10
        end
    else
        out[:,:] = velocity[:,:]
        for a=5:nz-6
            out[:,a] = sum(velocity[:,a-4:a+5], dims=2) / 10
        end
    end
    return out
end

function remove_padding(gradient::Array, nb::Integer; true_adjoint::Bool=false)
    if ndims(gradient) == 2
        if true_adjoint
<<<<<<< HEAD
            gradient[nb+1,:] = sum(gradient[1:nb+1,:], dims=1)
            gradient[end-nb,:] = sum(gradient[end-nb:end,:], dims=1)
            gradient[:,nb+1] = sum(gradient[:,1:nb+1], dims=2)
            gradient[:,end-nb] = sum(gradient[:,end-nb:end], dims=2)
=======
            gradient[nb+1,:] = sum(gradient[1:nb,:], dims=1)
            gradient[end-nb,:] = sum(gradient[end-nb+1:end,:], dims=1)
            gradient[:,nb+1] = sum(gradient[:,1:nb], dims=2)
            gradient[:,end-nb] = sum(gradient[:,end-nb+1:end], dims=2)
>>>>>>> d00f2a42
        end
        return gradient[nb+1:end-nb,nb+1:end-nb]
    elseif ndims(gradient)==3
        if true_adjoint
<<<<<<< HEAD
            gradient[nb+1,:,:] = sum(gradient[1:nb+1,:,:], dims=1)
            gradient[end-nb,:,:] = sum(gradient[end-nb:end,:,:], dims=1)
            gradient[:,nb+1,:] = sum(gradient[:,1:nb+1,:], dims=2)
            gradient[:,end-nb,:] = sum(gradient[:,end-nb:end,:], dims=2)
            gradient[:,:,nb+1] = sum(gradient[:,:,1:nb+1], dims=3)
            gradient[:,:,end-nb] = sum(gradient[:,:,end-nb:end], dims=3)
=======
            gradient[nb+1,:,:] = sum(gradient[1:nb,:,:], dims=1)
            gradient[end-nb,:,:] = sum(gradient[end-nb+1:end,:,:], dims=1)
            gradient[:,nb+1,:] = sum(gradient[:,1:nb,:], dims=2)
            gradient[:,end-nb,:] = sum(gradient[:,end-nb+1:end,:], dims=2)
            gradient[:,:,nb+1] = sum(gradient[:,:,1:nb], dims=3)
            gradient[:,:,end-nb] = sum(gradient[:,:,end-nb+1:end], dims=3)
>>>>>>> d00f2a42
        end
        return gradient[nb+1:end-nb,nb+1:end-nb,nb+1:end-nb]
    else
        error("Gradient must have 2 or 3 dimensions")
    end
end

# Vectorization of single variable (not defined in Julia)
vec(x::Float64) = x;
vec(x::Float32) = x;
vec(x::Int64) = x;
vec(x::Int32) = x;


function time_resample(data::Array,geometry_in::Geometry,dt_new;order=2)

    if dt_new==geometry_in.dt[1]
        return data, geometry_in
    else
        geometry = deepcopy(geometry_in)
        numTraces = size(data,2)
        timeAxis = 0:geometry.dt[1]:geometry.t[1]
        timeInterp = 0:dt_new:geometry.t[1]
        dataInterp = zeros(Float32,length(timeInterp),numTraces)
        for k=1:numTraces
            spl = Spline1D(timeAxis,data[:,k];k=order)
            dataInterp[:,k] = spl(timeInterp)
        end
        geometry.dt[1] = dt_new
        geometry.nt[1] = length(timeInterp)
        geometry.t[1] = (geometry.nt[1] - 1)*geometry.dt[1]
        return dataInterp, geometry
    end
end

function time_resample(data::Array,dt_in, geometry_out::Geometry;order=2)

    if dt_in==geometry_out.dt[1]
        return data
    else
        geometry = deepcopy(geometry_out)
        numTraces = size(data,2)
        timeAxis = 0:dt_in:geometry_out.t[1]
        timeInterp = 0:geometry_out.dt[1]:geometry_out.t[1]
        dataInterp = zeros(Float32,length(timeInterp),numTraces)
        for k=1:numTraces
            spl = Spline1D(timeAxis,data[:,k];k=order)
            dataInterp[:,k] = spl(timeInterp)
        end
        return dataInterp
    end
end

<<<<<<< HEAD
subsample(x::Nothing) = x
=======
#subsample(x::Nothing) = x
>>>>>>> d00f2a42

function generate_distribution(x; src_no=1)
	# Generate interpolator to sample from probability distribution given
	# from spectrum of the input data

	# sampling information
	nt = x.geometry.nt[src_no]
	dt = x.geometry.dt[src_no]
	t = x.geometry.t[src_no]

	# frequencies
	fs = 1/dt	# sampling rate
	fnyq = fs/2	# nyquist frequency
	df = fnyq/nt	# frequency interval
	f = 0:2*df:fnyq	# frequencies

	# amplitude spectrum of data (serves as probability density function)
	ns = convert(Integer,ceil(nt/2))
	amp = abs.(fft(x.data[src_no]))[1:ns]	# get first half of spectrum

	# convert to cumulative probability distribution (integrate)
	pd = zeros(ns)
	pd[1] = dt*amp[1]
	for j=2:ns
		pd[j] = pd[j-1] + amp[j]*df
	end
	pd /= pd[end]	# normalize

	return Spline1D(pd, f)
end

function select_frequencies(q_dist; fmin=0f0, fmax=Inf, nf=1)
	freq = zeros(Float32, nf)
	for j=1:nf
		while (freq[j] <= fmin) || (freq[j] > fmax)
			freq[j] = q_dist(rand(1)[1])[1]
		end
	end
	return freq
end

<<<<<<< HEAD

=======
>>>>>>> d00f2a42
function process_physical_parameter(param, dims)
    if length(param) ==1
        return param
    else
        return PyReverseDims(permutedims(param, dims))
    end
<<<<<<< HEAD
end

function resample_model(array, inh, modelfull)
    # size in
    shape = size(array)
    ndim = length(shape)
    if ndim > 2
        # Axes
        x1 = inh[1] * linspace(0, shape[1] - 1)
        xnew = modelfull.d[1] * linspace(0, modelfull.n[1] - 1)
        y1 = inh[2] * linspace(0, shape[2] - 1)
        ynew = modelfull.d[2] * linspace(0, modelfull.n[2] - 1)
        z1 = inh[3] * linspace(0, shape[3]-1)
        znew = modelfull.d[3] * linspace(0, modelfull.n[3] - 1)
        interpolator = interp.RegularGridInterpolator((x1, y1, z1), array)
        gridnew = np.ix_(xnew, ynew, znew)
    else
        # Axes
        x1 = inh[1] * linspace(0, shape[1] - 1)
        xnew = modelfull.d[1] * linspace(0, modelfull.n[1] - 1)
        z1 = inh[2] * linspace(0, shape[2]-1)
        znew = modelfull.d[2] * linspace(0, modelfull.n[2] - 1)
        interpolator = interp.RegularGridInterpolator((x1, z1), array)
        gridnew = np.ix_(xnew, znew)
    end
    resampled = pycall(interpolator,  Array{Float32, ndim}, gridnew)
    return resampled
end

function gs_residual_trace(maxshift, dtComp, dPredicted, dObserved, normalize)
	#shifts
	nshift = round(Int64, maxshift/dtComp)
	nSamples = 2*nshift + 1

	data_size = size(dPredicted)
	residual = zeros(Float32, data_size)
	dPredicted = [zeros(Float32, nshift, size(dPredicted,2)); dPredicted; zeros(Float32, nshift, size(dPredicted,2))]
	dObserved = [zeros(Float32, nshift, size(dPredicted,2)); dObserved; zeros(Float32, nshift, size(dPredicted,2))]
	# residual_plot = zeros(Float32, size(dObserved))
	# syn_plot = zeros(Float32, size(dObserved))
    indnz = [i for i in 1:size(dPredicted,2) if (norm(dObserved[:,i])>0 && norm(dPredicted[:,i])>0)]

    weights = [norm(dObserved[:,i]) for i in 1:size(dPredicted,2)]

	for rr in indnz
		aux = zeros(Float32, size(dPredicted, 1))

		syn = dPredicted[:, rr]
		obs = dObserved[:, rr]

		if normalize
			syn /= norm(syn)
			obs /= norm(obs)
		end
		H =zeros(Float32, length(1:5:nSamples),  length(1:5:nSamples));

		iloc=0
		for i = 1:5:nSamples
			shift = i - nshift - 1
			iloc +=1
			jloc=iloc
			dshift = circshift(syn, shift) - obs
			H[iloc, iloc] = dot(dshift, dshift)
			for j = (i+5):5:nSamples
				jloc+=1
				shift2 = j - nshift - 1
				circshift!(aux, syn, shift2)
				broadcast!(-, aux, aux, obs)
				H[iloc, jloc] = dot(dshift, vec(aux))
				H[jloc, iloc] = H[iloc, jloc]
			end
		end

		x = 1:5:nSamples
		y = 1:5:nSamples
		spl = Spline2D(x, y, H)
		x0 = 1:nSamples
		y0 = 1:nSamples
		H = evalgrid(spl, x0, y0)

		# get coefficients

		H = Array{Float64}(H)
		H = .5*(H'+ H)
		A = ones(Float32, 1, nSamples)
		sol = quadprog(0, H, A, '=', 1., 0., 1., IpoptSolver(print_level=1))
		alphas = Array{Float32}(sol.sol)
		# Data misfit
		for i = 1:2*nshift+1
			shift = i - nshift - 1
			residual[:, rr] += alphas[i] * circshift(circshift(syn, shift) - obs, -2*shift)[nshift+1:(end-nshift)]
			# residual_plot[:, rr] +=  alphas[i] * (circshift(syn, shift) - obs)
			# syn_plot[:, rr] +=  alphas[i] * circshift(syn, shift)
			#residual += alphas[i] * circshift(circshift(dPredicted, (0,shift)) - dObserved, (0, -2*shift))[:, nshift+1:(end-nshift)]
		end
		# if rr%50==0
		# 	figure();plot(syn_plot[rr,:], "-b");plot(syn, "-r");plot(obs, "-g")
		# end
        residual[:, rr] = weights[rr] * residual[:, rr]
	end
	# figure();imshow(syn_plot', vmin=-1e1, vmax=1e1, cmap="seismic", aspect=.2)
	# figure();imshow(dPredicted', vmin=-1e1, vmax=1e1, cmap="seismic", aspect=.2)
	# figure();imshow(dObserved', vmin=-1e1, vmax=1e1, cmap="seismic", aspect=.2)
	# figure();imshow(residual_plot', vmin=-1e1, vmax=1e1, cmap="seismic", aspect=.2)
	# figure();imshow(dPredicted' - dObserved', vmin=-1e1, vmax=1e1, cmap="seismic", aspect=.2)
	#
	return residual
end

function gs_residual_shot(maxshift, dtComp, dPredicted, dObserved, normalize)
	#shifts
	nshift = round(Int64, maxshift/dtComp)
	# println(nshift, " ", dtComp)
	nSamples = 2*nshift + 1

	data_size = size(dPredicted)
	residual = zeros(Float32, data_size)
	dPredicted = [zeros(Float32, nshift, size(dPredicted,2)); dPredicted; zeros(Float32, nshift, size(dPredicted,2))]
	dObserved = [zeros(Float32, nshift, size(dPredicted,2)); dObserved; zeros(Float32, nshift, size(dPredicted,2))]
	if normalize
		dPredicted /= norm(vec(dPredicted))
		dObserved /= norm(vec(dObserved))
	end
	aux = zeros(Float32, size(dPredicted))

	H =zeros(Float32, length(1:5:nSamples),  length(1:5:nSamples));

	iloc=0
	for i = 1:5:nSamples
		shift = i - nshift - 1
		iloc +=1
		jloc=iloc
		dshift = vec(circshift(dPredicted, (shift, 0)) - dObserved)
		H[iloc, iloc] = dot(dshift, dshift)
		for j = (i+5):5:nSamples
			jloc+=1
			shift2 = j - nshift - 1
			circshift!(aux, dPredicted, (shift2, 0))
			broadcast!(-, aux, aux, dObserved)
			H[iloc, jloc] = dot(dshift, vec(aux))
			H[jloc, iloc] = H[iloc, jloc]
		end
	end

	x = 1:5:nSamples
	y = 1:5:nSamples
	spl = Spline2D(x, y, H)
	x0 = 1:nSamples
	y0 = 1:nSamples
	H = evalgrid(spl, x0, y0)

	# get coefficientsn

	H = Array{Float64}(H)
	H = .5*(H'+H)
	A = ones(Float32, 1, nSamples)
	sol = quadprog(0, H, A, '=', 1., 0., 1., IpoptSolver(print_level=1))
	alphas = Array{Float32}(sol.sol)
	# Data misfit
	for i = 1:2*nshift+1
		shift = i - nshift - 1
		residual += alphas[i] * circshift(abs.(circshift(dPredicted, (shift, 0))).*(circshift(dPredicted, (shift, 0)) - dObserved), (-2*shift, 0))[nshift+1:(end-nshift), :]
	end

	return residual
end

function gs_residual(gs, dtComp, dPredicted, dObserved, normalize)
	if gs["strategy"] == "shot"
		residual = gs_residual_shot(gs["maxshift"], dtComp, dPredicted, dObserved, normalize)
	else
		residual = gs_residual_trace(gs["maxshift"], dtComp, dPredicted, dObserved, normalize)
	end
	return residual
=======
>>>>>>> d00f2a42
end<|MERGE_RESOLUTION|>--- conflicted
+++ resolved
@@ -7,7 +7,7 @@
 export convertToCell, limit_model_to_receiver_area, extend_gradient, remove_out_of_bounds_receivers
 export time_resample, remove_padding, backtracking_linesearch, subsample
 export generate_distribution, select_frequencies, process_physical_parameter
-export load_pymodel, load_acoustic_codegen, load_numpy
+export load_pymodel, load_acoustic_codegen, load_numpy, load_tti_codegen
 
 function limit_model_to_receiver_area(srcGeometry::Geometry, recGeometry::Geometry, model::Model, buffer; pert=[])
     # Restrict full velocity model to area that contains either sources and receivers
@@ -46,23 +46,11 @@
     n_orig = model.n
     if ndim == 2
         model.m = model.m[nx_min: nx_max, :]
-<<<<<<< HEAD
-        if length(model.rho) > 1
-            model.rho = model.rho[nx_min: nx_max, :]
-        end
-        model.o = (ox, oz)
-    else
-        model.m = model.m[nx_min:nx_max,ny_min:ny_max,:]
-        if length(model.rho) > 1
-            model.rho = model.rho[nx_min:nx_max,ny_min:ny_max,:]
-        end
-=======
         typeof(model.rho) <: Array && (model.rho = model.rho[nx_min: nx_max, :])
         model.o = (ox, oz)
     else
         model.m = model.m[nx_min:nx_max,ny_min:ny_max,:]
         typeof(model.rho) <: Array && (model.rho = model.rho[nx_min:nx_max,ny_min:ny_max,:])
->>>>>>> d00f2a42
         model.o = (ox,oy,oz)
     end
     model.n = size(model.m)
@@ -155,11 +143,7 @@
     if ndim == 2
         full_gradient[nx_start:nx_end,:] = gradient
     else
-<<<<<<< HEAD
-        ny_start = Int(Float32(Float32(model.o[2] - model_full.o[2])/model.d[2]) + 1)
-=======
         ny_start = Int((model.o[2] - model_full.o[2])/model.d[2] + 1)
->>>>>>> d00f2a42
         ny_end = ny_start + model.n[2] - 1
         full_gradient[nx_start:nx_end,ny_start:ny_end,:] = gradient
     end
@@ -244,52 +228,28 @@
 
 function load_pymodel()
     pushfirst!(PyVector(pyimport("sys")["path"]), joinpath(JUDIPATH, "Python"))
-<<<<<<< HEAD
-    pm = pyimport("PyModel")
-    return pm
-=======
     return pyimport("PyModel")
->>>>>>> d00f2a42
 end
 
 function load_numpy()
     pushfirst!(PyVector(pyimport("sys")["path"]), joinpath(JUDIPATH, "Python"))
-<<<<<<< HEAD
-    np = pyimport("numpy")
-    return np
-=======
     return pyimport("numpy")
->>>>>>> d00f2a42
 end
 
 function load_acoustic_codegen()
     pushfirst!(PyVector(pyimport("sys")["path"]), joinpath(JUDIPATH, "Python"))
-<<<<<<< HEAD
-    ac = pyimport("JAcoustic_codegen")
-    return ac
-end
-
-function load_tti_codegen(staggered)
+    return pyimport("JAcoustic_codegen")
+end
+
+function load_tti_codegen()
     pushfirst!(PyVector(pyimport("sys")["path"]), joinpath(JUDIPATH, "Python"))
-	if staggered
-	    tti = pyimport("TTI_Staggered")
-	else
-	    tti = pyimport("TTI_operators")
-	end
-    return tti
-=======
-    return pyimport("JAcoustic_codegen")
->>>>>>> d00f2a42
+    return pyimport("TTI_Staggered")
 end
 
 function calculate_dt(n,d,o,v,rho; epsilon=0)
     pm = load_pymodel()
     length(n) == 2 ? pyDim = [n[2], n[1]] : pyDim = [n[3],n[2],n[1]]
-<<<<<<< HEAD
-    modelPy = pm[:Model](o, d, pyDim, PyReverseDims(v))
-=======
     modelPy = pm["Model"](o, d, pyDim, PyReverseDims(v))
->>>>>>> d00f2a42
     dtComp = modelPy[:critical_dt]
 end
 
@@ -418,36 +378,20 @@
 function remove_padding(gradient::Array, nb::Integer; true_adjoint::Bool=false)
     if ndims(gradient) == 2
         if true_adjoint
-<<<<<<< HEAD
-            gradient[nb+1,:] = sum(gradient[1:nb+1,:], dims=1)
-            gradient[end-nb,:] = sum(gradient[end-nb:end,:], dims=1)
-            gradient[:,nb+1] = sum(gradient[:,1:nb+1], dims=2)
-            gradient[:,end-nb] = sum(gradient[:,end-nb:end], dims=2)
-=======
             gradient[nb+1,:] = sum(gradient[1:nb,:], dims=1)
             gradient[end-nb,:] = sum(gradient[end-nb+1:end,:], dims=1)
             gradient[:,nb+1] = sum(gradient[:,1:nb], dims=2)
             gradient[:,end-nb] = sum(gradient[:,end-nb+1:end], dims=2)
->>>>>>> d00f2a42
         end
         return gradient[nb+1:end-nb,nb+1:end-nb]
     elseif ndims(gradient)==3
         if true_adjoint
-<<<<<<< HEAD
-            gradient[nb+1,:,:] = sum(gradient[1:nb+1,:,:], dims=1)
-            gradient[end-nb,:,:] = sum(gradient[end-nb:end,:,:], dims=1)
-            gradient[:,nb+1,:] = sum(gradient[:,1:nb+1,:], dims=2)
-            gradient[:,end-nb,:] = sum(gradient[:,end-nb:end,:], dims=2)
-            gradient[:,:,nb+1] = sum(gradient[:,:,1:nb+1], dims=3)
-            gradient[:,:,end-nb] = sum(gradient[:,:,end-nb:end], dims=3)
-=======
             gradient[nb+1,:,:] = sum(gradient[1:nb,:,:], dims=1)
             gradient[end-nb,:,:] = sum(gradient[end-nb+1:end,:,:], dims=1)
             gradient[:,nb+1,:] = sum(gradient[:,1:nb,:], dims=2)
             gradient[:,end-nb,:] = sum(gradient[:,end-nb+1:end,:], dims=2)
             gradient[:,:,nb+1] = sum(gradient[:,:,1:nb], dims=3)
             gradient[:,:,end-nb] = sum(gradient[:,:,end-nb+1:end], dims=3)
->>>>>>> d00f2a42
         end
         return gradient[nb+1:end-nb,nb+1:end-nb,nb+1:end-nb]
     else
@@ -501,11 +445,7 @@
     end
 end
 
-<<<<<<< HEAD
-subsample(x::Nothing) = x
-=======
 #subsample(x::Nothing) = x
->>>>>>> d00f2a42
 
 function generate_distribution(x; src_no=1)
 	# Generate interpolator to sample from probability distribution given
@@ -547,17 +487,12 @@
 	return freq
 end
 
-<<<<<<< HEAD
-
-=======
->>>>>>> d00f2a42
 function process_physical_parameter(param, dims)
     if length(param) ==1
         return param
     else
         return PyReverseDims(permutedims(param, dims))
     end
-<<<<<<< HEAD
 end
 
 function resample_model(array, inh, modelfull)
@@ -732,6 +667,4 @@
 		residual = gs_residual_trace(gs["maxshift"], dtComp, dPredicted, dObserved, normalize)
 	end
 	return residual
-=======
->>>>>>> d00f2a42
 end