############################################################
# judiPDEfull ################################################
############################################################

# Authors: Philipp Witte (pwitte@eos.ubc.ca), Henryk Modzelewski (hmodzelewski@eos.ubc.ca)
# Date: January 2017

export judiPDEfull, judiPDEfullException, subsample

############################################################

# Type for linear operator representing  Pr*A(m)^-1*Ps,
# i.e. it includes source and receiver projections

struct judiPDEfull{DDT<:Number,RDT<:Number} <: joAbstractLinearOperator{DDT,RDT}
    name::String
    m::Integer
    n::Integer
    info::Info
    model::Modelall
    srcGeometry::Geometry
    recGeometry::Geometry
    options::Options
    fop::Function              # forward
    fop_T::Union{Function, Nothing}  # transpose
end

mutable struct judiPDEfullException <: Exception
    msg :: String
end


############################################################
## Constructor

function judiModeling(info::Info,model::Modelall, srcGeometry::Geometry, recGeometry::Geometry; options=Options(), DDT::DataType=Float32, RDT::DataType=DDT)
# JOLI wrapper for nonlinear forward modeling
    (DDT == Float32 && RDT == Float32) || throw(judiPDEfullException("Domain and range types not supported"))

    # Determine dimensions
    if typeof(recGeometry) == GeometryOOC
        m = sum(recGeometry.nsamples)
    else
        m = 0
        for j=1:info.nsrc m += length(recGeometry.xloc[j])*recGeometry.nt[j] end

    end
    if typeof(srcGeometry) == GeometryOOC
        n = sum(srcGeometry.nsamples)
    else
        n = 0
        for j=1:info.nsrc n += length(srcGeometry.xloc[j])*srcGeometry.nt[j] end
    end

    if info.nsrc > 1
        srcnum = 1:info.nsrc
    else
        srcnum = 1
    end

    return F = judiPDEfull{Float32,Float32}("Proj*F*Proj'", m, n, info, model, srcGeometry, recGeometry, options,
                              src -> time_modeling(model, srcGeometry, src.data, recGeometry, nothing, nothing, srcnum, 'F', 1, options),
                              rec -> time_modeling(model, srcGeometry, nothing, recGeometry, rec.data, nothing, srcnum, 'F', -1, options),
                              )
end


############################################################
## overloaded Base functions

# conj(judiPDEfull)
conj(A::judiPDEfull{DDT,RDT}) where {DDT,RDT} =
    judiPDEfull{DDT,RDT}("conj("*A.name*")",A.m,A.n,A.info,A.model,A.srcGeometry,A.recGeometry,A.options,
        A.fop,
        A.fop_T
        )

# transpose(judiPDEfull)
transpose(A::judiPDEfull{DDT,RDT}) where {DDT,RDT} =
    judiPDEfull{DDT,RDT}("Proj*F'*Proj'",A.n,A.m,A.info,A.model,A.srcGeometry,A.recGeometry,A.options,
        A.fop_T,
<<<<<<< HEAD
        A.fop
        )

# adjoint(judiPDEfull)
adjoint(A::judiPDEfull{DDT,RDT}) where {DDT,RDT} =
    judiPDEfull{DDT,RDT}("Proj*F'*Proj'",A.n,A.m,A.info,A.model,A.srcGeometry,A.recGeometry,A.options,
        A.fop_T,
        A.fop
        )

# ctranspose(judiPDEfull)
ctranspose(A::judiPDEfull{DDT,RDT}) where {DDT,RDT} =
=======
        A.fop
        )

# adjoint(judiPDEfull)
adjoint(A::judiPDEfull{DDT,RDT}) where {DDT,RDT} =
>>>>>>> d00f2a42
    judiPDEfull{DDT,RDT}("Proj*F'*Proj'",A.n,A.m,A.info,A.model,A.srcGeometry,A.recGeometry,A.options,
        A.fop_T,
        A.fop
        )

############################################################
## overloaded Base *(...judiPDEfull...)

# *(judiPDEfull,judiVector)
function *(A::judiPDEfull{ADDT,ARDT},v::judiVector{vDT}) where {ADDT,ARDT,vDT}
    A.n == size(v,1) || throw(judiPDEfullException("shape mismatch"))
    if compareGeometry(A.srcGeometry,v.geometry) == false && compareGeometry(A.recGeometry,v.geometry) == false
        throw(judiPDEfullException("geometry mismatch"))
    end
    jo_check_type_match(ADDT,vDT,join(["DDT for *(judiPDEfull,judiVector):",A.name,typeof(A),vDT]," / "))
    V = A.fop(v)
    jo_check_type_match(ARDT,eltype(V),join(["RDT from *(judiPDEfull,judiVector):",A.name,typeof(A),eltype(V)]," / "))
    return V
end

# *(num,judiPDEfull)
function *(a::Number,A::judiPDEfull{ADDT,ARDT}) where {ADDT,ARDT}
    return judiPDEfull{ADDT,ARDT}("(N*"*A.name*")",A.m,A.n,A.info,A.model,A.srcGeometry,A.recGeometry,A.options,
        v1 -> jo_convert(ARDT,a*A.fop(v1),false),
        v2 -> jo_convert(ADDT,a*A.fop_T(v2),false)
        )
end

function A_mul_B!(x::judiVector,A::judiPDEfull,y::judiVector)
    z = A*y
    x.data = z.data
end

function Ac_mul_B!(x::judiVector,A::judiPDEfull,y::judiVector)
    z = adjoint(A)*y
    x.data = z.data
end

############################################################
## overloaded Bases +(...judiPDEfull...), -(...judiPDEfull...)

# +(judiPDEfull,num)
function +(A::judiPDEfull{ADDT,ARDT},b::Number) where {ADDT,ARDT}
    return judiPDE{ADDT,ARDT}("("*A.name*"+N)",A.m,A.n,A.info,A.model,A.srcGeometry,A.recGeometry,A.options,
        v1 -> A.fop(v1)+joConstants(A.m,A.n,b;DDT=ADDT,RDT=ARDT)*v1,
        v2 -> A.fop_T(v2)+joConstants(A.m,A.n,b;DDT=ADDT,RDT=ARDT)*v2
        )
end

# -(judiPDEfull,num)
function -(A::judiPDEfull{ADDT,ARDT},b::Number) where {ADDT,ARDT}
    return judiPDE{ADDT,ARDT}("("*A.name*"-N)",A.m,A.n,A.info,A.model,A.srcGeometry,A.recGeometry,A.options,
        v1 -> A.fop(v1)-joConstants(A.m,A.n,b;DDT=ADDT,RDT=ARDT)*v1,
        v2 -> A.fop_T(v2)-joConstants(A.m,A.n,b;DDT=ADDT,RDT=ARDT)*v2
        )
end

# -(judiPDEfull)
-(A::judiPDEfull{DDT,RDT}) where {DDT,RDT} =
    judiPDEfull{DDT,RDT}("(-"*A.name*")",A.m,A.n,A.info,A.model,A.srcGeometry,A.recGeometry,A.options,
        v1 -> -A.fop(v1),
        v2 -> -A.fop_T(v2)
        )


############################################################
## Additional overloaded functions

# Subsample Modeling operator
function subsample(F::judiPDEfull{ADDT,ARDT}, srcnum) where {ADDT,ARDT}

    srcGeometry = subsample(F.srcGeometry,srcnum)       # Geometry of subsampled data container
    recGeometry = subsample(F.recGeometry,srcnum)

    info = Info(F.info.n, length(srcnum), F.info.nt[srcnum])
    return judiModeling(info, F.model, srcGeometry, recGeometry; options=F.options, DDT=ADDT, RDT=ARDT)
end

getindex(F::judiPDEfull,a) = subsample(F,a)<|MERGE_RESOLUTION|>--- conflicted
+++ resolved
@@ -79,26 +79,11 @@
 transpose(A::judiPDEfull{DDT,RDT}) where {DDT,RDT} =
     judiPDEfull{DDT,RDT}("Proj*F'*Proj'",A.n,A.m,A.info,A.model,A.srcGeometry,A.recGeometry,A.options,
         A.fop_T,
-<<<<<<< HEAD
         A.fop
         )
 
 # adjoint(judiPDEfull)
 adjoint(A::judiPDEfull{DDT,RDT}) where {DDT,RDT} =
-    judiPDEfull{DDT,RDT}("Proj*F'*Proj'",A.n,A.m,A.info,A.model,A.srcGeometry,A.recGeometry,A.options,
-        A.fop_T,
-        A.fop
-        )
-
-# ctranspose(judiPDEfull)
-ctranspose(A::judiPDEfull{DDT,RDT}) where {DDT,RDT} =
-=======
-        A.fop
-        )
-
-# adjoint(judiPDEfull)
-adjoint(A::judiPDEfull{DDT,RDT}) where {DDT,RDT} =
->>>>>>> d00f2a42
     judiPDEfull{DDT,RDT}("Proj*F'*Proj'",A.n,A.m,A.info,A.model,A.srcGeometry,A.recGeometry,A.options,
         A.fop_T,
         A.fop
