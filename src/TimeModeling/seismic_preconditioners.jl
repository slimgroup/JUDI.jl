# Data topmute
# Author: Philipp Witte, pwitte@eos.ubc.ca
# Date: December 2017
#

export marineTopmute2D, judiMarineTopmute2D
export model_topmute, judiTopmute, find_water_bottom, depth_scaling, judiDepthScaling, laplace


############################################ Data space preconditioners ################################################


function marineTopmute2D(Dobs::judiVector, muteStart::Integer; mute=Array{Any}(undef, 3), flipmask=false)
    # Data topmute for end-on spread marine streamer data
    Din = deepcopy(Dobs)

    for j=1:Din.nsrc

        # Design mute window
        x0 = 1f0
        xend = length(Din[j].geometry.xloc[1])
        nt = Din[j].geometry.nt[1]
        nrec = length(Din[j].geometry.xloc[1])
        drec = abs(Din[j].geometry.xloc[1][1] - Din[j].geometry.xloc[1][2])
        offsetDirectWave = 1.5f0*Din[j].geometry.t[1]
        idxOffset = Int(round(offsetDirectWave/drec))
        dx = round(idxOffset - idxOffset/10f0)

        if j==1 && ~isassigned(mute)
            z0 = muteStart - Int(round(muteStart/10))
            slope = 1.05f0*(nt - z0)/dx
            mute[1] = x0
            mute[2] = z0
            mute[3] = slope
        else#if j==1 && isassigned(mute)
            x0 = mute[1]
            z0 = mute[2]
            slope = mute[3]
        end

        mask = ones(Float32,nt,nrec)
<<<<<<< HEAD
        mask[1:z0,:]=0f0
=======
        mask[1:z0,:] .= 0f0
>>>>>>> d00f2a42

        # Linear mute
        if (nrec-x0 < dx)
            x = nrec
            zIntercept = Int(round(z0+slope*(x-x0)))
            zax = z0+1:1:zIntercept
        else
            x = x0+dx
            zax = z0+1:1:nt
        end
        if length(zax) > 1
            xax = Array{Int}(round.(range(x0,stop=x,length=length(zax))))
        else
            xax = Int(round(x0))
        end
        for k=1:length(zax)
<<<<<<< HEAD
            mask[zax[k],xax[k]:end] = 0f0
=======
            mask[zax[k],xax[k]:end] .= 0f0
>>>>>>> d00f2a42
        end
        flipmask == true && (mask = flipdim(mask, 2))
        Din.data[j] = Din.data[j].*mask
    end
    return Din
end

function judiMarineTopmute2D(muteStart,geometry;params=Array{Any}(undef, 3))
# JOLI wrapper for the linear depth scaling function
    nsrc = length(geometry.xloc)
    N = 0
    for j=1:nsrc
        N += geometry.nt[j]*length(geometry.xloc[j])
    end
    D = joLinearFunctionFwd_T(N,N,
                             v -> marineTopmute2D(v,muteStart;mute=params),
                             w -> marineTopmute2D(w,muteStart;mute=params),
                             Float32,Float32,name="Data mute")
    return D
end


############################################ Model space preconditioners ###############################################


function model_topmute(n::Tuple{Int64,Int64},mute_end::Array{Int64,1},length::Int64,x_orig)
# Model domain topmute for a velocity model of dimensions n = [nx, nz].
    x = copy(reshape(x_orig,n))
    for j=1:n[1]
        mute_start = mute_end[j] - length
        filter = zeros(Float32, n[2])
        filter[1:mute_start-1] .= 0f0
        filter[mute_end[j]+1:end] .= 1f0
        taper_length = mute_end[j] - mute_start + 1
        taper = (1f0 .+ sin.((Float32(pi)*(0:taper_length-1))/(taper_length - 1) .- Float32(pi)/2f0))/2f0
        filter[mute_start:mute_end[j]] = taper
        M = diagm(0=>filter)
        global x[j,:] = x[j,:].*filter
    end
    return vec(x)
end

function model_topmute(n::Tuple{Int64,Int64},mute_end::Int64,length::Int64,x_orig)
# Model domain topmute for a velocity model of dimensions n = [nx, nz].
    x = copy(reshape(x_orig,n))
    mute_start = mute_end - length
    filter = zeros(Float32, n[2])
    filter[1:mute_start-1] .= 0f0
    filter[mute_end+1:end] .= 1f0
    taper_length = mute_end - mute_start + 1
    taper = (1f0 .+ sin.((Float32(pi)*(0:taper_length-1))/(taper_length - 1) .- Float32(pi)/2f0))/2f0
    filter[mute_start:mute_end] = taper
    M = diagm(0=>filter)
    for j=1:n[1]
        global x[j,:] = x[j,:].*filter
    end
    return vec(x)
end

model_topmute(n::Tuple{Int64,Int64}, mute_end::Array{Float32, 2}, length, x) = vec(mute_end) .* vec(x)

function judiTopmute(n,mute_start,length)
    # JOLI wrapper for model domain topmute
    N = prod(n)
    T = joLinearFunctionFwd_T(N,N,
                             v -> model_topmute(n,mute_start,length,v),
                             w -> model_topmute(n,mute_start,length,w),
                             Float32,Float32,name="Model topmute")
    return T
end

function find_water_bottom(m)
    #return the indices of the water bottom of a seismic image
    n = size(m)
    idx = zeros(Integer,n[1])
    eps = 1e-4
    for j=1:n[1]
        k=1
        while true
            if abs(m[j,k]) > eps
                idx[j] = k
                break
            end
            k += 1
        end
    end
    return idx
end

function depth_scaling(m,model)
# Linear depth scaling function for seismic images
    m = reshape(m,model.n)
    filter = sqrt.(0f0:model.d[2]:model.d[2]*(model.n[2]-1))
<<<<<<< HEAD
    F = spdiagm(filter)
=======
    F = diagm(0=>filter)
>>>>>>> d00f2a42
    for j=1:model.n[1]
        m[j,:] = F*m[j,:]
    end
    return vec(m)
end

function judiDepthScaling(model)
# JOLI wrapper for the linear depth scaling function
    N = prod(model.n)
    D = joLinearFunctionFwd_T(N, N,
                             v -> depth_scaling(v,model),
                             w -> depth_scaling(w,model),
                             Float32,Float32,name="Depth scaling")
end

<<<<<<< HEAD
function laplace(model::TimeModeling.Model)
# 2D Laplace operator

    # 2nd derivative in x direction
    d1 = ones(Float32,model.n[1]-1)*1f0/(model.d[1]^2)
    d2 = ones(Float32,model.n[1])*-2f0/(model.d[1]^2)
    d3 = d1
    d = (d1, d2, d3)
    position = (-1, 0, 1)

    Dx = spdiagm(d,position,model.n[1],model.n[1])
    Ix = speye(Float32,model.n[1])

    # 2nd derivative in z direction
    d1 = ones(Float32,model.n[2]-1)*1f0/(model.d[2]^2)
    d2 = ones(Float32,model.n[2])*-2f0/(model.d[2]^2)
    d3 = d1
    d = (d1, d2, d3)
    position = (-1, 0, 1)

    Dz = spdiagm(d,position,model.n[2],model.n[2])
    Iz = speye(Float32,model.n[2])

    # 2D Laplace operator
    D = kron(Dz,Ix) + kron(Iz,Dx)
end
=======
# function laplace(model::TimeModeling.Model)
# # 2D Laplace operator
#
#     # 2nd derivative in x direction
#     d1 = ones(Float32,model.n[1]-1)*1f0/(model.d[1]^2)
#     d2 = ones(Float32,model.n[1])*-2f0/(model.d[1]^2)
#     d3 = d1
#     d = (d1, d2, d3)
#     position = (-1, 0, 1)
#
#     Dx = spdiagm(d,position,model.n[1],model.n[1])
#     Ix = speye(Float32,model.n[1])
#
#     # 2nd derivative in z direction
#     d1 = ones(Float32,model.n[2]-1)*1f0/(model.d[2]^2)
#     d2 = ones(Float32,model.n[2])*-2f0/(model.d[2]^2)
#     d3 = d1
#     d = (d1, d2, d3)
#     position = (-1, 0, 1)
#
#     Dz = spdiagm(d,position,model.n[2],model.n[2])
#     Iz = speye(Float32,model.n[2])
#
#     # 2D Laplace operator
#     D = kron(Dz,Ix) + kron(Iz,Dx)
# end
>>>>>>> d00f2a42
<|MERGE_RESOLUTION|>--- conflicted
+++ resolved
@@ -8,6 +8,41 @@
 
 
 ############################################ Data space preconditioners ################################################
+
+function low_filter(Din::Array{Float32, 2}, dt_in; fmin=0.0, fmax=25.0)
+    Dout = deepcopy(Din)
+    responsetype = Bandpass(fmin, fmax; fs=1e3/dt_in)
+    designmethod = Butterworth(5)
+    for i=1:size(Dout,2)
+        Dout[:, i] = filt(digitalfilter(responsetype, designmethod), Float32.(Dout[:, i]))
+    end
+    return Dout
+end
+
+function low_filter(Din::judiVector, dt_in; fmin=0.0, fmax=25.0)
+    responsetype = Bandpass(fmin, fmax; fs=1e3/dt_in)
+    designmethod = Butterworth(5)
+    Dout = deepcopy(Din)
+    for j=1:Dout.nsrc
+        for i=1:size(Din.data[j],2)
+            Dout.data[j][:, i] = filt(digitalfilter(responsetype, designmethod), Float32.(Dout.data[j][:, i]))
+        end
+    end
+    return Dout
+end
+
+function judiFilter(geometry, fmin, fmax)
+    nsrc = length(geometry.xloc)
+    N = 0
+    for j=1:nsrc
+        N += geometry.nt[j]*length(geometry.xloc[j])
+    end
+    D = joLinearFunctionFwdT(N,N,
+                             v -> low_filter(v,geometry.dt[1];fmin=fmin, fmax=fmax),
+                             w -> low_filter(w,geometry.dt[1];fmin=fmin, fmax=fmax),
+                             Float32,Float32,name="Data filter")
+    return D
+end
 
 
 function marineTopmute2D(Dobs::judiVector, muteStart::Integer; mute=Array{Any}(undef, 3), flipmask=false)
@@ -39,11 +74,7 @@
         end
 
         mask = ones(Float32,nt,nrec)
-<<<<<<< HEAD
-        mask[1:z0,:]=0f0
-=======
         mask[1:z0,:] .= 0f0
->>>>>>> d00f2a42
 
         # Linear mute
         if (nrec-x0 < dx)
@@ -60,11 +91,7 @@
             xax = Int(round(x0))
         end
         for k=1:length(zax)
-<<<<<<< HEAD
-            mask[zax[k],xax[k]:end] = 0f0
-=======
             mask[zax[k],xax[k]:end] .= 0f0
->>>>>>> d00f2a42
         end
         flipmask == true && (mask = flipdim(mask, 2))
         Din.data[j] = Din.data[j].*mask
@@ -158,11 +185,7 @@
 # Linear depth scaling function for seismic images
     m = reshape(m,model.n)
     filter = sqrt.(0f0:model.d[2]:model.d[2]*(model.n[2]-1))
-<<<<<<< HEAD
-    F = spdiagm(filter)
-=======
     F = diagm(0=>filter)
->>>>>>> d00f2a42
     for j=1:model.n[1]
         m[j,:] = F*m[j,:]
     end
@@ -178,34 +201,6 @@
                              Float32,Float32,name="Depth scaling")
 end
 
-<<<<<<< HEAD
-function laplace(model::TimeModeling.Model)
-# 2D Laplace operator
-
-    # 2nd derivative in x direction
-    d1 = ones(Float32,model.n[1]-1)*1f0/(model.d[1]^2)
-    d2 = ones(Float32,model.n[1])*-2f0/(model.d[1]^2)
-    d3 = d1
-    d = (d1, d2, d3)
-    position = (-1, 0, 1)
-
-    Dx = spdiagm(d,position,model.n[1],model.n[1])
-    Ix = speye(Float32,model.n[1])
-
-    # 2nd derivative in z direction
-    d1 = ones(Float32,model.n[2]-1)*1f0/(model.d[2]^2)
-    d2 = ones(Float32,model.n[2])*-2f0/(model.d[2]^2)
-    d3 = d1
-    d = (d1, d2, d3)
-    position = (-1, 0, 1)
-
-    Dz = spdiagm(d,position,model.n[2],model.n[2])
-    Iz = speye(Float32,model.n[2])
-
-    # 2D Laplace operator
-    D = kron(Dz,Ix) + kron(Iz,Dx)
-end
-=======
 # function laplace(model::TimeModeling.Model)
 # # 2D Laplace operator
 #
@@ -231,5 +226,4 @@
 #
 #     # 2D Laplace operator
 #     D = kron(Dz,Ix) + kron(Iz,Dx)
-# end
->>>>>>> d00f2a42
+# end