--- conflicted
+++ resolved
@@ -3,7 +3,6 @@
 
 function fwi_objective(model_full::Model, source::judiVector, dObs::judiVector, srcnum::Int64; options=Options(), frequencies=[])
 # Setup time-domain linear or nonlinear foward and adjoint modeling and interface to OPESCI/devito
-<<<<<<< HEAD
 
     # Load full geometry for out-of-core geometry containers
     typeof(dObs.geometry) == GeometryOOC && (dObs.geometry = Geometry(dObs.geometry))
@@ -27,30 +26,6 @@
                        rho=process_physical_parameter(model.rho, dims), nbpml=model.nb)
     dtComp = modelPy[:critical_dt]
 
-=======
-
-    # Load full geometry for out-of-core geometry containers
-    typeof(dObs.geometry) == GeometryOOC && (dObs.geometry = Geometry(dObs.geometry))
-    typeof(source.geometry) == GeometryOOC && (source.geometry = Geometry(source.geometry))
-    length(model_full.n) == 3 ? dims = [3,2,1] : dims = [2,1]   # model dimensions for Python are (z,y,x) and (z,x)
-
-    # for 3D modeling, limit model to area with sources/receivers
-    if options.limit_m == true
-        model = deepcopy(model_full)
-        model = limit_model_to_receiver_area(source.geometry,dObs.geometry,model,options.buffer_size)
-    else
-        model = model_full
-    end
-
-    # Source/receiver parameters
-    tmaxSrc = source.geometry.t[1]
-    tmaxRec = dObs.geometry.t[1]
-
-    # Set up Python model structure (force origin to be zero due to current devito bug)
-    modelPy = pm.Model(origin=(0.,0.,0.), spacing=model.d, shape=model.n, vp=process_physical_parameter(sqrt.(1f0./model.m), dims), nbpml=model.nb,
-                       rho=process_physical_parameter(model.rho, dims), space_order=options.space_order)
-    dtComp = modelPy[:critical_dt]
->>>>>>> d22bb3b9
     # Extrapolate input data to computational grid
     qIn = time_resample(source.data[1],source.geometry,dtComp)[1]
     if typeof(dObs.data[1]) == SeisIO.SeisCon
@@ -70,26 +45,6 @@
     if options.optimal_checkpointing == true
         op_F = pycall(ac.forward_modeling, PyObject, modelPy, PyReverseDims(src_coords'), PyReverseDims(qIn'), PyReverseDims(rec_coords'), op_return=true)
         argout1, argout2 = pycall(ac.adjoint_born, PyObject, modelPy, PyReverseDims(rec_coords'), PyReverseDims(dObserved'),
-<<<<<<< HEAD
-                                  op_forward=op_F, is_residual=false)
-    elseif ~isempty(options.frequencies)
-                typeof(options.frequencies) == Array{Any,1} && (options.frequencies = options.frequencies[srcnum])
-                dPredicted, uf_real, uf_imag = pycall(ac.forward_freq_modeling, PyObject, modelPy, PyReverseDims(src_coords'), PyReverseDims(qIn'), PyReverseDims(rec_coords'),
-                                                      options.frequencies, space_order=options.space_order, nb=model.nb)
-                argout1 = .5f0*norm(vec(dPredicted) - vec(dObserved),2)^2.f0    # data misfit
-                argout2 = pycall(ac.adjoint_freq_born, Array{Float32, length(model.n)}, modelPy, PyReverseDims(rec_coords'), PyReverseDims((dPredicted - dObserved)'),
-                                 options.frequencies, uf_real, uf_imag, space_order=options.space_order, nb=model.nb)
-    else
-        dPredicted, u0 = pycall(ac.forward_modeling, PyObject, modelPy, PyReverseDims(src_coords'), PyReverseDims(qIn'), PyReverseDims(rec_coords'), save=true)
-        argout1 = .5f0*norm(vec(dPredicted) - vec(dObserved),2)^2.f0    # data misfit
-        argout2 = pycall(ac.adjoint_born, Array{Float32}, modelPy, PyReverseDims(rec_coords'), PyReverseDims((dPredicted  - dObserved)'),
-                         u=u0, is_residual=true)
-    end
-    argout2 = remove_padding(argout2, model.nb, true_adjoint=options.sum_padding)
-    if options.limit_m==true && length(model_full.n) == 3
-        argout2 = extend_gradient(model_full,model,argout2)
-    end
-=======
                                   op_forward=op_F, is_residual=false, freesurface=options.freesurface)
     elseif ~isempty(options.frequencies)
         typeof(options.frequencies) == Array{Any,1} && (options.frequencies = options.frequencies[srcnum])
@@ -116,18 +71,16 @@
     if options.limit_m==true
         argout2 = extend_gradient(model_full,model,argout2)
     end
->>>>>>> d22bb3b9
     return [argout1; vec(argout2)]
 end
 
 function fwi_objective(model_full::Model_TTI, source::judiVector, dObs::judiVector, srcnum::Int64; options=Options(), frequencies=[])
 # Setup time-domain linear or nonlinear foward and adjoint modeling and interface to OPESCI/devito
 
-<<<<<<< HEAD
     # Load full geometry for out-of-core geometry containers
     typeof(dObs.geometry) == GeometryOOC && (dObs.geometry = Geometry(dObs.geometry))
     typeof(source.geometry) == GeometryOOC && (source.geometry = Geometry(source.geometry))
-    length(model_full.n) == 3 ? dims = (3,2,1) : dims = (2,1)   # model dimensions for Python are (z,y,x) and (z,x)
+    length(model_full.n) == 3 ? dims = [3,2,1] : dims = [2,1]   # model dimensions for Python are (z,y,x) and (z,x)
 
     # for 3D modeling, limit model to area with sources/receivers
     if options.limit_m == true && length(model_full.n) == 3 # only supported for 3D
@@ -180,7 +133,8 @@
         argout2 = extend_gradient(model_full,model,argout2)
     end
     return [argout1; vec(argout2)]
-=======
+end
+
 function misfit(dPredicted, dObserved, normalize; trace="shot")
     if normalize
         if trace=="shot"
@@ -194,12 +148,10 @@
     end
 end
 
-
 function adjoint_src(dPredicted, dObserved, normalize)
     if normalize
         adj_src = dPredicted/norm(vec(dPredicted)) - dObserved/norm(vec(dObserved))
     else
         adj_src = dPredicted - dObserved
     end
->>>>>>> d22bb3b9
 end