
export time_modeling

# Setup time-domain linear or nonlinear foward and adjoint modeling and interface to OPESCI/devito
function time_modeling(model_full::Model, srcGeometry::Geometry, srcData, recGeometry::Geometry, recData, dm, srcnum::Int64, op::Char, mode::Int64, options)

    # Load full geometry for out-of-core geometry containers
    typeof(recGeometry) == GeometryOOC && (recGeometry = Geometry(recGeometry))
    typeof(srcGeometry) == GeometryOOC && (srcGeometry = Geometry(srcGeometry))
<<<<<<< HEAD
    length(model_full.n) == 3 ? dims = [3,2,1] : dims = [2,1]   # model dimensions for Python are (z,y,x) and (z,x)
=======
    length(model_full.n) == 3 ? dims = (3,2,1) : dims = (2,1)   # model dimensions for Python are (z,y,x) and (z,x)
>>>>>>> d22bb3b9

    # for 3D modeling, limit model to area with sources/receivers
    if options.limit_m == true
        model = deepcopy(model_full)
        if op=='J' && mode==1
            model,dm = limit_model_to_receiver_area(srcGeometry,recGeometry,model,options.buffer_size;pert=dm)
        else
            model = limit_model_to_receiver_area(srcGeometry,recGeometry,model,options.buffer_size)
        end
    else
        model = model_full
    end

    # Set up Python model structure
    if op=='J' && mode == 1
        modelPy = pm.Model(origin=(0.,0.,0.), spacing=model.d, shape=model.n, vp=process_physical_parameter(sqrt.(1f0./model.m), dims), nbpml=model.nb,
<<<<<<< HEAD
                           rho=process_physical_parameter(model.rho, dims), dm=process_physical_parameter(reshape(dm,model.n), dims))
    else
        modelPy = pm.Model(origin=(0.,0.,0.), spacing=model.d, shape=model.n, vp=process_physical_parameter(sqrt.(1f0./model.m), dims), nbpml=model.nb,
                           rho=process_physical_parameter(model.rho, dims))
=======
                           rho=process_physical_parameter(model.rho, dims), dm=process_physical_parameter(reshape(dm,model.n), dims), space_order=options.space_order)
    else
        modelPy = pm.Model(origin=(0.,0.,0.), spacing=model.d, shape=model.n, vp=process_physical_parameter(sqrt.(1f0./model.m), dims), nbpml=model.nb,
                           rho=process_physical_parameter(model.rho, dims), space_order=options.space_order)
>>>>>>> d22bb3b9
    end
    dtComp = modelPy[:critical_dt]

    # Source/receiver parameters
    tmaxSrc = srcGeometry.t[1]
    tmaxRec = recGeometry.t[1]

    # Extrapolate input data to computational grid
    if mode==1
        qIn = time_resample(srcData[1],srcGeometry,dtComp)[1]
        ntComp = size(qIn,1)
    elseif op=='F' &&  mode==-1
        if typeof(recData[1]) == SeisIO.SeisCon
            recDataCell = Array{Any}(1); recDataCell[1] = convert(Array{Float32,2},recData[1][1].data); recData = recDataCell
        elseif typeof(recData[1]) == String
            recData = load(recData[1])["d"].data
        end
        dIn = time_resample(recData[1],recGeometry,dtComp)[1]
        ntComp = size(dIn,1)
    elseif op=='J' && mode==-1
        if typeof(recData[1]) == SeisIO.SeisCon
            recDataCell = Array{Any}(1); recDataCell[1] = convert(Array{Float32,2},recData[1][1].data); recData = recDataCell
        elseif typeof(recData[1]) == String
            recData = load(recData[1])["d"].data
        end
        qIn = time_resample(srcData[1],srcGeometry,dtComp)[1]
        dIn = time_resample(recData[1],recGeometry,dtComp)[1]
        ntComp = size(dIn,1)
    end
    ntSrc = Int(trunc(tmaxSrc/dtComp + 1))
    ntRec = Int(trunc(tmaxRec/dtComp + 1))

    # Set up coordinates
    src_coords = setup_grid(srcGeometry, model.n, model.o)
    rec_coords = setup_grid(recGeometry, model.n, model.o)

    if op=='F'
        if mode==1
            # forward modeling
            #println("Nonlinear forward modeling (source no. ",srcnum,")")
            dOut = pycall(ac.forward_modeling, PyObject, modelPy, PyReverseDims(src_coords'), PyReverseDims(qIn'), PyReverseDims(rec_coords'),
<<<<<<< HEAD
                          space_order=options.space_order, nb=model.nb)[1]
=======
                          space_order=options.space_order, nb=model.nb, freesurface=options.freesurface)[1]
>>>>>>> d22bb3b9
            ntRec > ntComp && (dOut = [dOut zeros(size(dOut,1), ntRec - ntComp)])
            dOut = time_resample(dOut,dtComp,recGeometry)
            if options.save_data_to_disk
                container = write_shot_record(srcGeometry,srcData,recGeometry,dOut,options)
                return judiVector(container)
            else
                return judiVector(recGeometry,dOut)
            end
        else
            # adjoint modeling
            #println("Nonlinear adjoint modeling (source no. ",srcnum,")")
            qOut = pycall(ac.adjoint_modeling, Array{Float32,2}, modelPy, PyReverseDims(src_coords'), PyReverseDims(rec_coords'), PyReverseDims(dIn'),
<<<<<<< HEAD
                          space_order=options.space_order, nb=model.nb)
=======
                          space_order=options.space_order, nb=model.nb, freesurface=options.freesurface)
>>>>>>> d22bb3b9
            ntSrc > ntComp && (qOut = [qOut zeros(size(qOut), ntSrc - ntComp)])
            qOut = time_resample(qOut,dtComp,srcGeometry)
            return judiVector(srcGeometry,qOut)
        end
    elseif op=='J'
        if mode==1
            # forward linearized modeling
            #println("Linearized forward modeling (source no. ",srcnum,")")
            dOut = pycall(ac.forward_born, Array{Float32,2}, modelPy, PyReverseDims(src_coords'), PyReverseDims(qIn'), PyReverseDims(rec_coords'),
<<<<<<< HEAD
                          space_order=options.space_order, nb=model.nb, isic=options.isic)
=======
                          space_order=options.space_order, nb=model.nb, isic=options.isic, freesurface=options.freesurface)
>>>>>>> d22bb3b9
            ntRec > ntComp && (dOut = [dOut zeros(size(dOut,1), ntRec - ntComp)])
            dOut = time_resample(dOut,dtComp,recGeometry)
            if options.save_data_to_disk
                container = write_shot_record(srcGeometry,srcData,recGeometry,dOut,options)
                return judiVector(container)
            else
                return judiVector(recGeometry,dOut)
            end
        else
            # adjoint linearized modeling
            #println("Linearized adjoint modeling (source no. ",srcnum,")")
            if options.optimal_checkpointing == true
                op_F = pycall(ac.forward_modeling, PyObject, modelPy, PyReverseDims(src_coords'), PyReverseDims(qIn'), PyReverseDims(rec_coords'),
<<<<<<< HEAD
                              op_return=true, space_order=options.space_order, nb=model.nb)
                grad = pycall(ac.adjoint_born, Array{Float32, length(model.n)}, modelPy, PyReverseDims(rec_coords'), PyReverseDims(dIn'), op_forward=op_F,
                              space_order=options.space_order, nb=model.nb, is_residual=true, isic=options.isic)
            elseif ~isempty(options.frequencies)
                typeof(options.frequencies) == Array{Any,1} && (options.frequencies = options.frequencies[srcnum])
                d_pred, uf_real, uf_imag = pycall(ac.forward_freq_modeling, PyObject, modelPy, PyReverseDims(src_coords'), PyReverseDims(qIn'), PyReverseDims(rec_coords'),
                                          options.frequencies, space_order=options.space_order, nb=model.nb)
                grad = pycall(ac.adjoint_freq_born, Array{Float32, length(model.n)}, modelPy, PyReverseDims(rec_coords'), PyReverseDims(dIn'),
                              options.frequencies, uf_real, uf_imag, space_order=options.space_order, nb=model.nb)
            else
                u0 = pycall(ac.forward_modeling, PyObject, modelPy, PyReverseDims(src_coords'), PyReverseDims(qIn'), PyReverseDims(rec_coords'),
                            space_order=options.space_order, nb=model.nb, save=true)[2]
                grad = pycall(ac.adjoint_born, Array{Float32, length(model.n)}, modelPy, PyReverseDims(rec_coords'), PyReverseDims(dIn'), u=u0,
                              space_order=options.space_order, nb=model.nb, isic=options.isic)
=======
                              op_return=true, space_order=options.space_order, nb=model.nb, freesurface=options.freesurface)
                grad = pycall(ac.adjoint_born, Array{Float32, length(model.n)}, modelPy, PyReverseDims(rec_coords'), PyReverseDims(dIn'), op_forward=op_F,
                              space_order=options.space_order, nb=model.nb, is_residual=true, isic=options.isic, freesurface=options.freesurface)
            elseif ~isempty(options.frequencies)
                typeof(options.frequencies) == Array{Any,1} && (options.frequencies = options.frequencies[srcnum])
                d_pred, uf_real, uf_imag = pycall(ac.forward_freq_modeling, PyObject, modelPy, PyReverseDims(src_coords'), PyReverseDims(qIn'), PyReverseDims(rec_coords'),
                                          options.frequencies, space_order=options.space_order, nb=model.nb, freesurface=options.freesurface)
                grad = pycall(ac.adjoint_freq_born, Array{Float32, length(model.n)}, modelPy, PyReverseDims(rec_coords'), PyReverseDims(dIn'),
                              options.frequencies, uf_real, uf_imag, space_order=options.space_order, nb=model.nb, freesurface=options.freesurface)
            else
                u0 = pycall(ac.forward_modeling, PyObject, modelPy, PyReverseDims(src_coords'), PyReverseDims(qIn'), PyReverseDims(rec_coords'),
                            space_order=options.space_order, nb=model.nb, save=true, freesurface=options.freesurface)[2]
                grad = pycall(ac.adjoint_born, Array{Float32, length(model.n)}, modelPy, PyReverseDims(rec_coords'), PyReverseDims(dIn'), u=u0,
                              space_order=options.space_order, nb=model.nb, isic=options.isic, freesurface=options.freesurface)
>>>>>>> d22bb3b9
            end

            grad = remove_padding(grad,model.nb,true_adjoint=options.sum_padding)
            if options.limit_m == true
                grad = extend_gradient(model_full,model,grad)
            end
            return vec(grad)
        end
    end
end

<<<<<<< HEAD
# Setup time-domain linear or nonlinear foward and adjoint modeling and interface to OPESCI/devito
function time_modeling(model_full::Model_TTI, srcGeometry::Geometry, srcData, recGeometry::Geometry, recData, dm, srcnum::Int64, op::Char, mode::Int64, options)

    # Load full geometry for out-of-core geometry containers
    typeof(recGeometry) == GeometryOOC && (recGeometry = Geometry(recGeometry))
    typeof(srcGeometry) == GeometryOOC && (srcGeometry = Geometry(srcGeometry))
    length(model_full.n) == 3 ? dims = [3,2,1] : dims = [2,1]   # model dimensions for Python are (z,y,x) and (z,x)

    # for 3D modeling, limit model to area with sources/receivers
    if options.limit_m == true
        model = deepcopy(model_full)
        if op=='J' && mode==1
            model,dm = limit_model_to_receiver_area(srcGeometry,recGeometry,model,options.buffer_size;pert=dm)
        else
            model = limit_model_to_receiver_area(srcGeometry,recGeometry,model,options.buffer_size)
        end
    else
        model = model_full
    end

    # Set up Python model structure
    if op=='J' && mode == 1
        # Set up Python model structure (force origin to be zero due to current devito bug)
        modelPy = pm.Model(origin=(0.,0.,0.), spacing=model.d, shape=model.n, vp=process_physical_parameter(sqrt.(1f0./model.m), dims),
                           epsilon=process_physical_parameter(model.epsilon, dims),
                           delta=process_physical_parameter(model.delta, dims),
                           theta=process_physical_parameter(model.theta, dims),
                           phi=process_physical_parameter(model.phi, dims), nbpml=model.nb,
                           dm=process_physical_parameter(reshape(dm,model.n), dims),
                           space_order=12)
    else
        # Set up Python model structure (force origin to be zero due to current devito bug)
        modelPy = pm.Model(origin=(0., 0., 0.), spacing=model.d, shape=model.n, vp=process_physical_parameter(sqrt.(1f0./model.m), dims),
                           epsilon=process_physical_parameter(model.epsilon, dims),
                           delta=process_physical_parameter(model.delta, dims),
                           theta=process_physical_parameter(model.theta, dims),
                           phi=process_physical_parameter(model.phi, dims), nbpml=model.nb,
                           space_order=12)
    end
    dtComp = modelPy[:critical_dt]

    # Source/receiver parameters
    tmaxSrc = srcGeometry.t[1]
    tmaxRec = recGeometry.t[1]

    # Extrapolate input data to computational grid
    if mode==1
        qIn = time_resample(srcData[1],srcGeometry,dtComp)[1]
        ntComp = size(qIn,1)
    elseif op=='F' &&  mode==-1
        if typeof(recData[1]) == SeisIO.SeisCon
            recDataCell = Array{Any}(1); recDataCell[1] = convert(Array{Float32,2},recData[1][1].data); recData = recDataCell
        elseif typeof(recData[1]) == String
            recData = load(recData[1])["d"].data
        end
        dIn = time_resample(recData[1],recGeometry,dtComp)[1]
        ntComp = size(dIn,1)
    elseif op=='J' && mode==-1
        if typeof(recData[1]) == SeisIO.SeisCon
            recDataCell = Array{Any}(1); recDataCell[1] = convert(Array{Float32,2},recData[1][1].data); recData = recDataCell
        elseif typeof(recData[1]) == String
            recData = load(recData[1])["d"].data
        end
        qIn = time_resample(srcData[1],srcGeometry,dtComp)[1]

        dIn = time_resample(recData[1],recGeometry,dtComp)[1]
        ntComp = size(dIn,1)
    end
    ntSrc = Int(trunc(tmaxSrc/dtComp + 1))
    ntRec = Int(trunc(tmaxRec/dtComp + 1))

    # Set up coordinates
    src_coords = setup_grid(srcGeometry, model.n, model.o)
    rec_coords = setup_grid(recGeometry, model.n, model.o)

    if op=='F'
        if mode==1
            # forward modeling
            #println("Nonlinear forward modeling (source no. ",srcnum,")")
            dOut = pycall(tti.forward_modeling, PyObject, modelPy, PyReverseDims(src_coords'), PyReverseDims(qIn'), PyReverseDims(rec_coords'),
                          space_order=options.space_order, nb=model.nb)[1]
            ntRec > ntComp && (dOut = [dOut zeros(size(dOut,1), ntRec - ntComp)])
            dOut = time_resample(dOut,dtComp,recGeometry)
            if options.save_data_to_disk
                container = write_shot_record(srcGeometry,srcData,recGeometry,dOut,options)
                return judiVector(container)
            else
                return judiVector(recGeometry,dOut)
            end
        else
            # adjoint modeling
            #println("Nonlinear adjoint modeling (source no. ",srcnum,")")
            qOut = pycall(tti.adjoint_modeling, PyObject, modelPy, PyReverseDims(src_coords'), PyReverseDims(rec_coords'), PyReverseDims(dIn'),
                                space_order=options.space_order, nb=model.nb)[1]
            ntSrc > ntComp && (qOut = [qOut zeros(size(qOut), ntSrc - ntComp)])
            qOut = time_resample(qOut,dtComp,srcGeometry)
            return judiVector(srcGeometry,qOut)
        end
    elseif op=='J'
        if mode==1
            # forward linearized modeling
            #println("Linearized forward modeling (source no. ",srcnum,")")
            dOut = pycall(tti.forward_born, PyObject, modelPy, PyReverseDims(src_coords'), PyReverseDims(qIn'), PyReverseDims(rec_coords'),
                          space_order=options.space_order, nb=model.nb, isiciso=options.isic, h_sub_factor=options.h_sub)[1]
            ntRec > ntComp && (dOut = [dOut zeros(size(dOut,1), ntRec - ntComp)])
            dOut = time_resample(dOut,dtComp,recGeometry)
            if options.save_data_to_disk
                container = write_shot_record(srcGeometry,srcData,recGeometry,dOut,options)
                return judiVector(container)
            else
                return judiVector(recGeometry,dOut)
            end
        else
            # adjoint linearized modeling
            #println("Linearized adjoint modeling (source no. ",srcnum,")")
            if options.optimal_checkpointing == true
                op_F = pycall(tti.forward_modeling, PyObject, modelPy, PyReverseDims(src_coords'), PyReverseDims(qIn'), PyReverseDims(rec_coords'),
                              op_return=true, space_order=options.space_order, nb=model.nb)
                grad = pycall(tti.adjoint_born, Array{Float32, length(model.n)}, modelPy, PyReverseDims(rec_coords'), PyReverseDims(dIn'), op_forward=op_F,
                              space_order=options.space_order, nb=model.nb, is_residual=true, isiciso=options.isic)
            else
                grad = pycall(tti.J_transpose, Array{Float32, length(model.n)}, modelPy, PyReverseDims(src_coords'), PyReverseDims(qIn'), PyReverseDims(rec_coords'), PyReverseDims(dIn'),
                              t_sub_factor=options.t_sub, h_sub_factor=options.h_sub, space_order=options.space_order, nb=model.nb, isic=options.isic)
            end
            grad = remove_padding(grad,model.nb,true_adjoint=options.sum_padding)
            if options.limit_m == true
                grad = extend_gradient(model_full,model,grad)
            end
            return vec(grad)
        end
    end
end

# Function instance without options
time_modeling(model::Modelall, srcGeometry::Geometry, srcData, recGeometry::Geometry, recData, perturbation, srcnum::Int64, op::Char, mode::Int64) =
=======
# Function instance without options
time_modeling(model::Model, srcGeometry::Geometry, srcData, recGeometry::Geometry, recData, perturbation, srcnum::Int64, op::Char, mode::Int64) =
>>>>>>> d22bb3b9
    time_modeling(model, srcGeometry, srcData, recGeometry, recData, perturbation, srcnum, op, mode, Options())<|MERGE_RESOLUTION|>--- conflicted
+++ resolved
@@ -7,11 +7,7 @@
     # Load full geometry for out-of-core geometry containers
     typeof(recGeometry) == GeometryOOC && (recGeometry = Geometry(recGeometry))
     typeof(srcGeometry) == GeometryOOC && (srcGeometry = Geometry(srcGeometry))
-<<<<<<< HEAD
     length(model_full.n) == 3 ? dims = [3,2,1] : dims = [2,1]   # model dimensions for Python are (z,y,x) and (z,x)
-=======
-    length(model_full.n) == 3 ? dims = (3,2,1) : dims = (2,1)   # model dimensions for Python are (z,y,x) and (z,x)
->>>>>>> d22bb3b9
 
     # for 3D modeling, limit model to area with sources/receivers
     if options.limit_m == true
@@ -28,17 +24,10 @@
     # Set up Python model structure
     if op=='J' && mode == 1
         modelPy = pm.Model(origin=(0.,0.,0.), spacing=model.d, shape=model.n, vp=process_physical_parameter(sqrt.(1f0./model.m), dims), nbpml=model.nb,
-<<<<<<< HEAD
-                           rho=process_physical_parameter(model.rho, dims), dm=process_physical_parameter(reshape(dm,model.n), dims))
-    else
-        modelPy = pm.Model(origin=(0.,0.,0.), spacing=model.d, shape=model.n, vp=process_physical_parameter(sqrt.(1f0./model.m), dims), nbpml=model.nb,
-                           rho=process_physical_parameter(model.rho, dims))
-=======
                            rho=process_physical_parameter(model.rho, dims), dm=process_physical_parameter(reshape(dm,model.n), dims), space_order=options.space_order)
     else
         modelPy = pm.Model(origin=(0.,0.,0.), spacing=model.d, shape=model.n, vp=process_physical_parameter(sqrt.(1f0./model.m), dims), nbpml=model.nb,
                            rho=process_physical_parameter(model.rho, dims), space_order=options.space_order)
->>>>>>> d22bb3b9
     end
     dtComp = modelPy[:critical_dt]
 
@@ -80,11 +69,7 @@
             # forward modeling
             #println("Nonlinear forward modeling (source no. ",srcnum,")")
             dOut = pycall(ac.forward_modeling, PyObject, modelPy, PyReverseDims(src_coords'), PyReverseDims(qIn'), PyReverseDims(rec_coords'),
-<<<<<<< HEAD
-                          space_order=options.space_order, nb=model.nb)[1]
-=======
                           space_order=options.space_order, nb=model.nb, freesurface=options.freesurface)[1]
->>>>>>> d22bb3b9
             ntRec > ntComp && (dOut = [dOut zeros(size(dOut,1), ntRec - ntComp)])
             dOut = time_resample(dOut,dtComp,recGeometry)
             if options.save_data_to_disk
@@ -97,11 +82,7 @@
             # adjoint modeling
             #println("Nonlinear adjoint modeling (source no. ",srcnum,")")
             qOut = pycall(ac.adjoint_modeling, Array{Float32,2}, modelPy, PyReverseDims(src_coords'), PyReverseDims(rec_coords'), PyReverseDims(dIn'),
-<<<<<<< HEAD
-                          space_order=options.space_order, nb=model.nb)
-=======
                           space_order=options.space_order, nb=model.nb, freesurface=options.freesurface)
->>>>>>> d22bb3b9
             ntSrc > ntComp && (qOut = [qOut zeros(size(qOut), ntSrc - ntComp)])
             qOut = time_resample(qOut,dtComp,srcGeometry)
             return judiVector(srcGeometry,qOut)
@@ -111,11 +92,7 @@
             # forward linearized modeling
             #println("Linearized forward modeling (source no. ",srcnum,")")
             dOut = pycall(ac.forward_born, Array{Float32,2}, modelPy, PyReverseDims(src_coords'), PyReverseDims(qIn'), PyReverseDims(rec_coords'),
-<<<<<<< HEAD
-                          space_order=options.space_order, nb=model.nb, isic=options.isic)
-=======
                           space_order=options.space_order, nb=model.nb, isic=options.isic, freesurface=options.freesurface)
->>>>>>> d22bb3b9
             ntRec > ntComp && (dOut = [dOut zeros(size(dOut,1), ntRec - ntComp)])
             dOut = time_resample(dOut,dtComp,recGeometry)
             if options.save_data_to_disk
@@ -129,22 +106,6 @@
             #println("Linearized adjoint modeling (source no. ",srcnum,")")
             if options.optimal_checkpointing == true
                 op_F = pycall(ac.forward_modeling, PyObject, modelPy, PyReverseDims(src_coords'), PyReverseDims(qIn'), PyReverseDims(rec_coords'),
-<<<<<<< HEAD
-                              op_return=true, space_order=options.space_order, nb=model.nb)
-                grad = pycall(ac.adjoint_born, Array{Float32, length(model.n)}, modelPy, PyReverseDims(rec_coords'), PyReverseDims(dIn'), op_forward=op_F,
-                              space_order=options.space_order, nb=model.nb, is_residual=true, isic=options.isic)
-            elseif ~isempty(options.frequencies)
-                typeof(options.frequencies) == Array{Any,1} && (options.frequencies = options.frequencies[srcnum])
-                d_pred, uf_real, uf_imag = pycall(ac.forward_freq_modeling, PyObject, modelPy, PyReverseDims(src_coords'), PyReverseDims(qIn'), PyReverseDims(rec_coords'),
-                                          options.frequencies, space_order=options.space_order, nb=model.nb)
-                grad = pycall(ac.adjoint_freq_born, Array{Float32, length(model.n)}, modelPy, PyReverseDims(rec_coords'), PyReverseDims(dIn'),
-                              options.frequencies, uf_real, uf_imag, space_order=options.space_order, nb=model.nb)
-            else
-                u0 = pycall(ac.forward_modeling, PyObject, modelPy, PyReverseDims(src_coords'), PyReverseDims(qIn'), PyReverseDims(rec_coords'),
-                            space_order=options.space_order, nb=model.nb, save=true)[2]
-                grad = pycall(ac.adjoint_born, Array{Float32, length(model.n)}, modelPy, PyReverseDims(rec_coords'), PyReverseDims(dIn'), u=u0,
-                              space_order=options.space_order, nb=model.nb, isic=options.isic)
-=======
                               op_return=true, space_order=options.space_order, nb=model.nb, freesurface=options.freesurface)
                 grad = pycall(ac.adjoint_born, Array{Float32, length(model.n)}, modelPy, PyReverseDims(rec_coords'), PyReverseDims(dIn'), op_forward=op_F,
                               space_order=options.space_order, nb=model.nb, is_residual=true, isic=options.isic, freesurface=options.freesurface)
@@ -159,7 +120,6 @@
                             space_order=options.space_order, nb=model.nb, save=true, freesurface=options.freesurface)[2]
                 grad = pycall(ac.adjoint_born, Array{Float32, length(model.n)}, modelPy, PyReverseDims(rec_coords'), PyReverseDims(dIn'), u=u0,
                               space_order=options.space_order, nb=model.nb, isic=options.isic, freesurface=options.freesurface)
->>>>>>> d22bb3b9
             end
 
             grad = remove_padding(grad,model.nb,true_adjoint=options.sum_padding)
@@ -171,7 +131,6 @@
     end
 end
 
-<<<<<<< HEAD
 # Setup time-domain linear or nonlinear foward and adjoint modeling and interface to OPESCI/devito
 function time_modeling(model_full::Model_TTI, srcGeometry::Geometry, srcData, recGeometry::Geometry, recData, dm, srcnum::Int64, op::Char, mode::Int64, options)
 
@@ -307,8 +266,4 @@
 
 # Function instance without options
 time_modeling(model::Modelall, srcGeometry::Geometry, srcData, recGeometry::Geometry, recData, perturbation, srcnum::Int64, op::Char, mode::Int64) =
-=======
-# Function instance without options
-time_modeling(model::Model, srcGeometry::Geometry, srcData, recGeometry::Geometry, recData, perturbation, srcnum::Int64, op::Char, mode::Int64) =
->>>>>>> d22bb3b9
     time_modeling(model, srcGeometry, srcData, recGeometry, recData, perturbation, srcnum, op, mode, Options())