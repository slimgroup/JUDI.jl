from devito import TimeFunction, Function, Inc, Dimension, DefaultDimension, Eq
from devito.tools import as_tuple


def wavefield(model, space_order, save=False, nt=None, fw=True, name=''):
    name = "u"+name if fw else "v"+name
    if model.is_tti:
        u = TimeFunction(name="%s1" % name, grid=model.grid, time_order=2,
                         space_order=space_order, save=None if not save else nt)
        v = TimeFunction(name="%s2" % name, grid=model.grid, time_order=2,
                         space_order=space_order, save=None if not save else nt)
        return (u, v)
    else:
        return TimeFunction(name=name, grid=model.grid, time_order=2,
                            space_order=space_order, save=None if not save else nt)


def corr_fields(u, v, freq=False):
    if freq:
        ufr, ufi = u
        tsave = u.grid.time_dim
        expr = (ufr*cos(2*np.pi*f*tsave*dtf) - ufi*sin(2*np.pi*f*tsave*dtf))*v
    else:
        expr = - v * u.dt2
    return expr


<<<<<<< HEAD
def grad_expr(gradm, u, v, w=1, freq=False):
    expr = 0
    for wfu, wfv in zip(as_tuple(u), as_tuple(v)):
        expr += w * corr_fields(wfu, wfv)
    return [Eq(gradm, expr + gradm)]
=======
def corr_fields(u, v, freq=False):
    if freq:
        ufr, ufi = u
        tsave = u.grid.time_dim
        expr = (ufr*cos(2*np.pi*f*tsave*dtf) - ufi*sin(2*np.pi*f*tsave*dtf))*v
    else:
        expr = - v * u.dt2
    return expr


def grad_expr(gradm, v, u, w=1, freq=False):
    expr = 0
    for wfu, wfv in zip(as_tuple(u), as_tuple(v)):
        expr += w * corr_fields(wfu, wfv)
    return [Inc(gradm, expr)]
>>>>>>> cf900389


def wf_as_src(v, w=1):
    if type(v) is tuple:
        return (w * v[0], w * v[1])
    return w * v

def lin_src(model, v):
    w = - model.dm * model.irho
    if type(v) is tuple:
        return (w * v[0].dt2, w * v[1].dt2)
    return w * v.dt2


def freesurface(field, npml, forward=True):
    """
    Generate the stencil that mirrors the field as a free surface modeling for
    the acoustic wave equation
    """
    size = as_tuple(field)[0].space_order // 2
    fs = DefaultDimension(name="fs", default_value=size)
    fs_eq = []
    for f in as_tuple(field):
        f_m = f.forward if forward else f.backward
        lhs = f_m.subs({f.indices[-1]: npml - fs - 1})
        rhs = -f_m.subs({f.indices[-1]: npml + fs + 1})
        fs_eq += [Eq(lhs, rhs), Eq(f_m.subs({f.indices[-1]: npml}), 0)]
    return fs_eq


def otf_dft(u, freq, factor=None):
    if freq is None:
        return [], None
    # init
    dft = []
    dft_modes = []
    freq_dim = Dimension(name='freq_dim')
    nfreq = freq.shape[0]
    f = Function(name='f', dimensions=(freq_dim,), shape=(nfreq,))
    f.data[:] = freq[:]
    for wf in as_tuple(u):
        tsave = wf.grid.time_dim
        ufr = Function(name='ufr%s'%wf.name, dimensions=(freq_dim,) + wf.indices[1:], shape=(nfreq,) + model.shape_domain)
        ufi = Function(name='ufi%s'%wf.name, dimensions=(freq_dim,) + wf.indices[1:], shape=(nfreq,) + model.shape_domain)
        dft += [Inc(ufr, wf*cos(2*np.pi*f*tsave*factor*dt))]
        dft += [Inc(ufi, -dwf*sin(2*np.pi*f*tsave*factor*dt))]
        dft_modes += [(ufr, ufi)]
    return dft, dft_modes<|MERGE_RESOLUTION|>--- conflicted
+++ resolved
@@ -25,13 +25,6 @@
     return expr
 
 
-<<<<<<< HEAD
-def grad_expr(gradm, u, v, w=1, freq=False):
-    expr = 0
-    for wfu, wfv in zip(as_tuple(u), as_tuple(v)):
-        expr += w * corr_fields(wfu, wfv)
-    return [Eq(gradm, expr + gradm)]
-=======
 def corr_fields(u, v, freq=False):
     if freq:
         ufr, ufi = u
@@ -47,7 +40,6 @@
     for wfu, wfv in zip(as_tuple(u), as_tuple(v)):
         expr += w * corr_fields(wfu, wfv)
     return [Inc(gradm, expr)]
->>>>>>> cf900389
 
 
 def wf_as_src(v, w=1):
