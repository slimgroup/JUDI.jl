<<<<<<< HEAD
=======

>>>>>>> b680c020
import sympy

from devito import Dimension
from devito.types.basic import _SymbolCache
from devito.types import SparseTimeFunction
from devito.logger import error
import numpy as np


__all__ = ['PointSource', 'Receiver', 'Shot', 'RickerSource', 'GaborSource']


class PointSource(SparseTimeFunction):
    """Symbolic data object for a set of sparse point sources
    :param name: Name of the symbol representing this source
    :param grid: :class:`Grid` object defining the computational domain.
    :param coordinates: Point coordinates for this source
    :param data: (Optional) Data values to initialise point data
    :param ntime: (Optional) Number of timesteps for which to allocate data
    :param npoint: (Optional) Number of sparse points represented by this source
    :param dimension: :(Optional) class:`Dimension` object for
                       representing the number of points in this source
    Note, either the dimensions `ntime` and `npoint` or the fully
    initialised `data` array need to be provided.
    """

    def __new__(cls, *args, **kwargs):
        options = kwargs.get('options', {})
        if cls in _SymbolCache:
            obj = sympy.Function.__new__(cls, *args, **options)
            obj._cached_init()
        else:
            p_dim = kwargs.get('dimension', Dimension('p_%s' % kwargs.get("name")))
            npoint = kwargs.get("npoint")
            coords = kwargs.get("coordinates")
            if npoint is None:
                if coords is None:
                    raise TypeError("Need either `npoint` or `coordinates`")
                else:
                    npoint = coords.shape[0]
            name = kwargs.get("name")
            grid = kwargs.get("grid")
            ntime = kwargs.get("ntime")
            if kwargs.get("data") is None:
                if ntime is None:
                    error('Either data or ntime are required to'
                          'initialise source/receiver objects')
            else:
                ntime = kwargs.get("ntime") or kwargs.get("data").shape[0]

            # Create the underlying SparseTimeFunction object
            kwargs["nt"] = ntime
            kwargs['npoint'] = npoint
            obj = SparseTimeFunction.__new__(cls, dimensions=[grid.time_dim, p_dim], **kwargs)

            # If provided, copy initial data into the allocated buffer
            if kwargs.get("data") is not None:
                obj.data[:] = kwargs.get("data")
        return obj

    def __init__(self, *args, **kwargs):
        if not self._cached():
            super(PointSource, self).__init__(*args, **kwargs)


Receiver = PointSource
Shot = PointSource


class WaveletSource(PointSource):
    """
    Abstract base class for symbolic objects that encapsulate a set of
    sources with a pre-defined source signal wavelet.
    :param name: Name for the resulting symbol
    :param grid: :class:`Grid` object defining the computational domain.
    :param f0: Peak frequency for Ricker wavelet in kHz
    :param time: Discretized values of time in ms
    """

    def __new__(cls, *args, **kwargs):
        options = kwargs.get('options', {})
        if cls in _SymbolCache:
            obj = sympy.Function.__new__(cls, *args, **options)
            obj._cached_init()
        else:
            time = kwargs.get('time')
            npoint = kwargs.get('npoint', 1)
            kwargs['ntime'] = len(time)
            kwargs['npoint'] = npoint
            obj = PointSource.__new__(cls, *args, **kwargs)

            obj.time = time
            obj.f0 = kwargs.get('f0')
            for p in range(npoint):
                obj.data[:, p] = obj.wavelet(obj.f0, obj.time)
        return obj

    def __init__(self, *args, **kwargs):
        if not self._cached():
            super(WaveletSource, self).__init__(*args, **kwargs)

    def wavelet(self, f0, t):
        """
        Defines a wavelet with a peak frequency f0 at time t.
        :param f0: Peak frequency in kHz
        :param t: Discretized values of time in ms
        """
        raise NotImplementedError('Wavelet not defined')


class RickerSource(WaveletSource):
    """
    Symbolic object that encapsulate a set of sources with a
    pre-defined Ricker wavelet:
    http://subsurfwiki.org/wiki/Ricker_wavelet
    :param name: Name for the resulting symbol
    :param grid: :class:`Grid` object defining the computational domain.
    :param f0: Peak frequency for Ricker wavelet in kHz
    :param time: Discretized values of time in ms
    """

    def wavelet(self, f0, t):
        """
        Defines a Ricker wavelet with a peak frequency f0 at time t.
        :param f0: Peak frequency in kHz
        :param t: Discretized values of time in ms
        """
        r = (np.pi * f0 * (t - 1./f0))
        return (1-2.*r**2)*np.exp(-r**2)


class GaborSource(WaveletSource):
    """
    Symbolic object that encapsulate a set of sources with a
    pre-defined Gabor wavelet:
    https://en.wikipedia.org/wiki/Gabor_wavelet
    :param name: Name for the resulting symbol
    :param grid: :class:`Grid` object defining the computational domain.
    :param f0: Peak frequency for Ricker wavelet in kHz
    :param time: Discretized values of time in ms
    """

    def wavelet(self, f0, t):
        """
        Defines a Gabor wavelet with a peak frequency f0 at time t.
        :param f0: Peak frequency in kHz
        :param t: Discretized values of time in ms
        """
        agauss = 0.5 * f0
        tcut = 1.5 / agauss
        s = (t-tcut) * agauss
        return np.exp(-2*s**2) * np.cos(2 * np.pi * s)<|MERGE_RESOLUTION|>--- conflicted
+++ resolved
@@ -1,7 +1,3 @@
-<<<<<<< HEAD
-=======
-
->>>>>>> b680c020
 import sympy
 
 from devito import Dimension
