--- conflicted
+++ resolved
@@ -10,10 +10,7 @@
 
 def damp_boundary(damp, nbpml, spacing):
     """Initialise damping field with an absorbing PML layer.
-<<<<<<< HEAD
-=======
-
->>>>>>> d22bb3b9
+
     :param damp: The :class:`Function` for the damping field.
     :param nbpml: Number of points in the damping layer.
     :param spacing: Grid spacing coefficent.
@@ -28,18 +25,11 @@
             all_ind = [slice(0, d) for d in damp.data.shape]
             # Left slice for dampening for dimension i
             all_ind[i] = slice(j, j+1)
-<<<<<<< HEAD
-            damp[all_ind] += val/spacing[i]
-            # right slice for dampening for dimension i
-            all_ind[i] = slice(damp.data.shape[i]-j, damp.data.shape[i]-j+1)
-            damp[all_ind] += val/spacing[i]
-=======
             damp.data[all_ind] += val/spacing[i]
             # right slice for dampening for dimension i
             all_ind[i] = slice(damp.data.shape[i]-j, damp.data.shape[i]-j+1)
             damp.data[all_ind] += val/spacing[i]
     damp.data[:] = 1 - damp.data[:]
->>>>>>> d22bb3b9
 
 
 def initialize_function(function, data, nbpml):
@@ -86,7 +76,6 @@
         # Create square slowness of the wave as symbol `m`
         if isinstance(vp, np.ndarray):
             self.m = Function(name="m", grid=self.grid, space_order=space_order)
-<<<<<<< HEAD
         else:
             self.m = 1/vp**2
 
@@ -94,15 +83,6 @@
             self.rho = Function(name="rho", grid=self.grid, space_order=space_order)
             initialize_function(self.rho, rho, self.nbpml)
         else:
-=======
-        else:
-            self.m = 1/vp**2
-
-        if isinstance(rho, np.ndarray):
-            self.rho = Function(name="rho", grid=self.grid, space_order=space_order)
-            initialize_function(self.rho, rho, self.nbpml)
-        else:
->>>>>>> d22bb3b9
             self.rho = rho
 
         # Set model velocity, which will also set `m`
@@ -130,16 +110,17 @@
                     self.scale = np.sqrt(np.max(self.epsilon.data))
             else:
                 self.epsilon = 1 + 2 * epsilon
-                self.scale = epsilon
-        else:
-            self.epsilon = 1
+                self.scale = np.sqrt(self.epsilon)
+        else:
+            self.epsilon = 1.0
+            self.scale = 1.0
 
         if delta is not None:
             if isinstance(delta, np.ndarray):
                 self.delta = Function(name="delta", grid=self.grid, space_order=space_order)
                 initialize_function(self.delta, np.sqrt(1 + 2 * delta), self.nbpml)
             else:
-                self.delta = sqrt(1 + 2 * delta)
+                self.delta = np.sqrt(1 + 2 * delta)
         else:
             self.delta = 1
 
@@ -216,7 +197,8 @@
         # The CFL condtion is then given by
         # dt <= coeff * h / (max(velocity))
         coeff = 0.38 if len(self.shape) == 3 else 0.42
-        return self.dtype(coeff * np.min(self.spacing) / (self.scale*np.max(self.vp)))
+        dt = coeff * np.min(self.spacing) / (self.scale*np.max(self.vp))
+        return self.dtype(.001 * int(1000 * dt))
 
     @property
     def vp(self):
