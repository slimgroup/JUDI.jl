import numpy as np
import os

from devito import Grid, Function, Constant, SubDomain
from devito.logger import error


__all__ = ['Model']



def initialize_damp(damp, nbpml, spacing, mask=False):
    """Initialise damping field with an absorbing PML layer.
    :param damp: The :class:`Function` for the damping field.
    :param nbpml: Number of points in the damping layer.
    :param spacing: Grid spacing coefficient.
    :param mask: whether the dampening is a mask or layer.
        mask => 1 inside the domain and decreases in the layer
        not mask => 0 inside the domain and increase in the layer
    """

    phy_shape = damp.grid.subdomains['phydomain'].shape
    data = np.ones(phy_shape) if mask else np.zeros(phy_shape)

    pad_widths = [(nbpml, nbpml) for i in range(damp.ndim)]
    data = np.pad(data, pad_widths, 'edge')

    dampcoeff = 1.5 * np.log(1.0 / 0.001) / (40.)

    assert all(damp._offset_domain[0] == i for i in damp._offset_domain)

    for i in range(damp.ndim):
        for j in range(nbpml):
            # Dampening coefficient
            pos = np.abs((nbpml - j + 1) / float(nbpml))
            val = dampcoeff * (pos - np.sin(2*np.pi*pos)/(2*np.pi))
            if mask:
                val = -val
            # : slices
            all_ind = [slice(0, d) for d in data.shape]
            # Left slice for dampening for dimension i
            all_ind[i] = slice(j, j+1)
            data[all_ind] += val/spacing[i]
            # right slice for dampening for dimension i
            all_ind[i] = slice(data.shape[i]-j, data.shape[i]-j+1)
            data[all_ind] += val/spacing[i]

    initialize_function(damp, data, 0)

class PhysicalDomain(SubDomain):

    name = 'phydomain'

    def __init__(self, nbpml):
        super(PhysicalDomain, self).__init__()
        self.nbpml = nbpml

    def define(self, dimensions):
        return {d: ('middle', self.nbpml, self.nbpml) for d in dimensions}


def initialize_function(function, data, nbpml, pad_mode='edge'):
    """Initialize a :class:`Function` with the given ``data``. ``data``
    does *not* include the PML layers for the absorbing boundary conditions;
    these are added via padding by this function.
    :param function: The :class:`Function` to be initialised with some data.
    :param data: The data array used for initialisation.
    :param nbpml: Number of PML layers for boundary damping.
    :param pad_mode: A string or a suitable padding function as explained in
                     :func:`numpy.pad`.
    """
    pad_widths = [(nbpml + i.left, nbpml + i.right) for i in function._offset_domain]
    data = np.pad(data, pad_widths, pad_mode)
    function.data_with_halo[:] = data


def initialize_function(function, data, nbpml):
    """Initialize a :class:`Function` with the given ``data``. ``data``
    does *not* include the PML layers for the absorbing boundary conditions;
    these are added via padding by this method.
    :param function: The :class:`Function` to be initialised with some data.
    :param data: The data array used for initialisation.
    :param nbpml: Number of PML layers for boundary damping.
    """
    pad_list = [(nbpml + i.left, nbpml + i.right) for i in function._offset_domain]
    function.data_with_halo[:] = np.pad(data, pad_list, 'edge')


class Model(object):
    """The physical model used in seismic inversion processes.
    :param origin: Origin of the model in m as a tuple in (x,y,z) order
    :param spacing: Grid size in m as a Tuple in (x,y,z) order
    :param shape: Number of grid points size in (x,y,z) order
    :param vp: Velocity in km/s
    :param nbpml: The number of PML layers for boundary damping
    :param dm: Model perturbation in s^2/km^2
    The :class:`Model` provides two symbolic data objects for the
    creation of seismic wave propagation operators:
    :param m: The square slowness of the wave
    :param damp: The damping field for absorbing boundarycondition
    """
<<<<<<< HEAD
    def __init__(self, origin, spacing, shape, vp, rho=1, nbpml=40, dtype=np.float32, dm=None,
                 epsilon=None, delta=None, theta=None, phi=None, space_order=8):
        
=======
    def __init__(self, origin, spacing, shape, vp, rho=1, nbpml=20, dtype=np.float32, dm=None,
                 space_order=8):
>>>>>>> d00f2a42
        self.shape = shape
        self.nbpml = int(nbpml)
        self.origin = tuple([dtype(o) for o in origin])

        # Origin of the computational domain with PML to inject/interpolate
        # at the correct index
        origin_pml = tuple([dtype(o - s*nbpml) for o, s in zip(origin, spacing)])
        phydomain = PhysicalDomain(self.nbpml)
        shape_pml = np.array(shape) + 2 * self.nbpml
        # Physical extent is calculated per cell, so shape - 1
        extent = tuple(np.array(spacing) * (shape_pml - 1))
        self.grid = Grid(extent=extent, shape=shape_pml, origin=origin_pml, dtype=dtype,
                         subdomains=phydomain)

        # Create square slowness of the wave as symbol `m`
        if isinstance(vp, np.ndarray):
            self.m = Function(name="m", grid=self.grid, space_order=space_order)
        else:
            self.m = 1/vp**2

        if isinstance(rho, np.ndarray):
            self.rho = Function(name="rho", grid=self.grid, space_order=space_order)
            initialize_function(self.rho, rho, self.nbpml)
        else:
            self.rho = rho

        # Set model velocity, which will also set `m`
        self.vp = vp

        # Create dampening field as symbol `damp`
        self.damp = Function(name="damp", grid=self.grid)
        initialize_damp(self.damp, self.nbpml, self.spacing, mask=True)

        # Additional parameter fields for TTI operators
        self.scale = 1.

        if dm is not None:
            self.dm = Function(name="dm", grid=self.grid, space_order=space_order)
            initialize_function(self.dm, dm, self.nbpml)
        else:
            self.dm = 1

        if epsilon is not None:
            if isinstance(epsilon, np.ndarray):
                self.epsilon = Function(name="epsilon", grid=self.grid, space_order=space_order)
                initialize_function(self.epsilon, 1 + 2 * epsilon, self.nbpml)
                # Maximum velocity is scale*max(vp) if epsilon > 0
                if np.max(self.epsilon.data) > 0:
                    self.scale = np.sqrt(np.max(self.epsilon.data))
            else:
                self.epsilon = 1 + 2 * epsilon
                self.scale = np.sqrt(self.epsilon)
        else:
            self.epsilon = 1.0
            self.scale = 1.0

        if delta is not None:
            if isinstance(delta, np.ndarray):
                self.delta = Function(name="delta", grid=self.grid, space_order=space_order)
                initialize_function(self.delta, np.sqrt(1 + 2 * delta), self.nbpml)
            else:
                self.delta = np.sqrt(1 + 2 * delta)
        else:
            self.delta = 1.0

        if theta is not None:
            if isinstance(theta, np.ndarray):
                self.theta = Function(name="theta", grid=self.grid, space_order=space_order)
                initialize_function(self.theta, theta, self.nbpml)
            else:
                self.theta = theta
        else:
            self.theta = 0.0

        if phi is not None:
            if isinstance(phi, np.ndarray):
                self.phi = Function(name="phi", grid=self.grid, space_order=space_order)
                initialize_function(self.phi, phi, self.nbpml)
            else:
                self.phi = phi
        else:
            self.phi = 0.0

    @property
    def dim(self):
        """
        Spatial dimension of the problem and model domain.
        """
        return self.grid.dim

    @property
    def spacing(self):
        """
        Grid spacing for all fields in the physical model.
        """
        return self.grid.spacing

    @property
    def spacing_map(self):
        """
        Map between spacing symbols and their values for each :class:`SpaceDimension`
        """
        subs = self.grid.spacing_map
        subs[self.grid.time_dim.spacing] = self.critical_dt
        return subs

    @property
    def dtype(self):
        """
        Data type for all assocaited data objects.
        """
        return self.grid.dtype

    @property
    def shape_domain(self):
        """Computational shape of the model domain, with PML layers"""
        return self.grid.shape

    @property
    def domain_size(self):
        """
        Physical size of the domain as determined by shape and spacing
        """
        return tuple((d-1) * s for d, s in zip(self.shape, self.spacing))

    @property
    def critical_dt(self):
        """Critical computational time step value from the CFL condition."""
        # For a fixed time order this number goes down as the space order increases.
        #
        # The CFL condtion is then given by
        # dt <= coeff * h / (max(velocity))
<<<<<<< HEAD
        coeff = 0.38
        dt = coeff * np.min(self.spacing) / (self.scale*np.max(self.vp))
        return self.dtype(.001 * int(1000 * dt))
=======
        coeff = 0.38 if len(self.shape) == 3 else 0.42
        dt = self.dtype(coeff * np.min(self.spacing) / (self.scale*np.max(self.vp)))
        return 0.001 * int(1000.*dt)
>>>>>>> d00f2a42

    @property
    def vp(self):
        """:class:`numpy.ndarray` holding the model velocity in km/s.
        .. note::
        Updating the velocity field also updates the square slowness
        ``self.m``. However, only ``self.m`` should be used in seismic
        operators, since it is of type :class:`Function`.
        """
        return self._vp

    @vp.setter
    def vp(self, vp):
        """Set a new velocity model and update square slowness
        :param vp : new velocity in km/s
        """
        self._vp = vp

        # Update the square slowness according to new value
        if isinstance(vp, np.ndarray):
            initialize_function(self.m, 1 / (self.vp * self.vp), self.nbpml)
        else:
            self.m.data = 1 / vp**2<|MERGE_RESOLUTION|>--- conflicted
+++ resolved
@@ -99,14 +99,9 @@
     :param m: The square slowness of the wave
     :param damp: The damping field for absorbing boundarycondition
     """
-<<<<<<< HEAD
     def __init__(self, origin, spacing, shape, vp, rho=1, nbpml=40, dtype=np.float32, dm=None,
                  epsilon=None, delta=None, theta=None, phi=None, space_order=8):
-        
-=======
-    def __init__(self, origin, spacing, shape, vp, rho=1, nbpml=20, dtype=np.float32, dm=None,
-                 space_order=8):
->>>>>>> d00f2a42
+
         self.shape = shape
         self.nbpml = int(nbpml)
         self.origin = tuple([dtype(o) for o in origin])
@@ -239,15 +234,9 @@
         #
         # The CFL condtion is then given by
         # dt <= coeff * h / (max(velocity))
-<<<<<<< HEAD
-        coeff = 0.38
-        dt = coeff * np.min(self.spacing) / (self.scale*np.max(self.vp))
-        return self.dtype(.001 * int(1000 * dt))
-=======
         coeff = 0.38 if len(self.shape) == 3 else 0.42
         dt = self.dtype(coeff * np.min(self.spacing) / (self.scale*np.max(self.vp)))
-        return 0.001 * int(1000.*dt)
->>>>>>> d00f2a42
+        return self.dtype(.001 * int(1000 * dt))
 
     @property
     def vp(self):
