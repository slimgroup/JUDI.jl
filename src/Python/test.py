--- conflicted
+++ resolved
@@ -11,12 +11,7 @@
 from checkpoint import DevitoCheckpoint, CheckpointOperator
 from pyrevolve import Revolver
 import matplotlib.pyplot as plt
-<<<<<<< HEAD
 from TTI_operators import forward_modeling, adjoint_born
-=======
-from JAcoustic_codegen import forward_modeling, adjoint_born, adjoint_modeling, forward_born
-from scipy import ndimage
->>>>>>> b680c020
 
 # Model
 shape = (101, 101, 25)
@@ -24,26 +19,12 @@
 origin = (0., 0., 0.)
 v = np.empty(shape, dtype=np.float32)
 v[:, :51] = 1.5
-<<<<<<< HEAD
 v[:, 51:] = 2.5
 v0 = np.empty(shape, dtype=np.float32)
 v0[:, :] = 1.5
 model = Model(shape=shape, origin=origin, spacing=spacing, vp=v, epsilon=.2*(v - 1.5), delta=.1*(v - 1.5), theta=np.pi/5*np.ones(shape))
 model0 = Model(shape=shape, origin=origin, spacing=spacing, vp=v0, epsilon=.2*(v - 1.5), delta=.1*(v - 1.5), theta=np.pi/5*np.ones(shape))
-=======
-v[:, 51:] = 5
-v0 = ndimage.gaussian_filter(v, sigma=5)
-#v0 = np.empty(shape, dtype=np.float32)
-#v0[:, :] = 1.5
 
-m = (1./v)**2
-m0 = (1./v0)**2
-dm = m - m0
-
-model = Model(shape=shape, origin=origin, spacing=spacing, vp=v)
-model0 = Model(shape=shape, origin=origin, spacing=spacing, vp=v0, dm=dm)
-
->>>>>>> b680c020
 # Time axis
 t0 = 0.
 tn = 1000.
@@ -63,13 +44,8 @@
 rec_t.coordinates.data[:, 1] = 20.
 
 # Observed data
-<<<<<<< HEAD
 dobs, utrue, v = forward_modeling(model, src.coordinates.data, src.data, rec_t.coordinates.data)
-=======
-dobs, utrue = forward_modeling(model, src.coordinates.data, src.data, rec_t.coordinates.data)
-#usave = forward_modeling(model, src.coordinates.data, src.data, rec_t.coordinates.data, save=True)[1]
-#usub = forward_modeling(model, src.coordinates.data, src.data, rec_t.coordinates.data, save=True, tsub_factor=2)[1]
->>>>>>> b680c020
+
 
 # adjoint modeling
 #v = adjoint_modeling(model, None, rec_t.coordinates.data, dobs.data)
@@ -84,7 +60,6 @@
 rec.coordinates.data[:, 1] = 20.
 dpred, u0 = forward_modeling(model0, src.coordinates.data, src.data, rec.coordinates.data, save=True, dt=dt, tsub_factor=2)
 
-<<<<<<< HEAD
 # Save wavefields
 dpred_data, u0, v0 = forward_modeling(model0, src.coordinates.data, src.data, rec.coordinates.data, save=True, dt=dt)
 g1 = adjoint_born(model0, dobs, u=u0, v=v0, dt=dt, isiciso=True)
@@ -92,36 +67,8 @@
 # Checkpointing
 # op_predicted = forward_modeling(model0, src.coordinates.data, src.data, rec.coordinates.data, op_return=True, dt=dt)
 # f2, g2 = adjoint_born(model0, rec.coordinates.data, dobs.data, op_forward=op_predicted, dt=dt)
-=======
-#g1 = adjoint_born(model0, rec.coordinates.data, disic, u=u0, dt=dt, isic=False)
-# plt.imshow(np.transpose(g), vmin=-1e1, vmax=1e1); plt.show()
-
-g1 = adjoint_born(model0, rec.coordinates.data, dpred - dobs, u=u0, dt=dt, isic=False)
-op_predicted = forward_modeling(model0, src.coordinates.data, src.data, rec.coordinates.data, op_return=True, dt=dt)
-f1, g2 = adjoint_born(model0, rec.coordinates.data, dobs, op_forward=op_predicted, dt=dt, is_residual=False)
-
-print('Error: ', np.linalg.norm(g1 - g2))
->>>>>>> b680c020
 
 plt.imshow(np.transpose(g1), vmin=-1, vmax=1, cmap="seismic")
 plt.show()
 
-<<<<<<< HEAD
-=======
-##################################################################################################################
-#
-# # Receiver for predicted data
-# rec = Receiver(name='rec', grid=model0.grid, npoint=101, ntime=nt)
-# rec.coordinates.data[:, 0] = np.linspace(0, model0.domain_size[0], num=101)
-# rec.coordinates.data[:, 1] = 20.
-#
-# # Save wavefields
-# dpred_data, u0 = forward_modeling(model0, src.coordinates.data, src.data, rec.coordinates.data, save=True, dt=dt)
-# g1 = adjoint_born(model0, rec.coordinates.data, dpred_data[:] - dobs.data[:], u=u0, dt=dt)
-#
-# # Checkpointing
-# op_predicted = forward_modeling(model0, src.coordinates.data, src.data, rec.coordinates.data, op_return=True, dt=dt)
-# f2, g2 = adjoint_born(model0, rec.coordinates.data, dobs.data, op_forward=op_predicted, dt=dt)
-#
->>>>>>> b680c020
 # print('Error: ', np.linalg.norm(g1 - g2))