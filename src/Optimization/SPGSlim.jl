export boundproject, isLegal, minConf_SPG, polyinterp, polyval, spg_options

mutable struct SPG_params
    verbose
    optTol
    progTol
    maxIter
    suffDec
    interp
    memory
    useSpectral
    curvilinear
    feasibleInit
    testOpt
    bbType
    testInit
    optNorm
    iniStep
end

function spg_options(;verbose=3,optTol=1f-5,progTol=1f-7,
                     maxIter=20,suffDec=1f-4,interp=0,memory=2,
                     useSpectral=true,curvilinear=false,
                     feasibleInit=false,testOpt=true,
                     bbType=true,testInit=false,
                     optNorm=Inf,iniStep=1f0)
    return SPG_params(verbose,optTol,progTol,
                        maxIter,suffDec,interp,memory,
                        useSpectral,curvilinear,
                        feasibleInit,testOpt,
                        bbType,testInit,optNorm,iniStep)
end

function minConf_SPG(funObj, x, funProj, options)
<<<<<<< HEAD
    # function [x,f] = minConF_SPG(funObj,x,funProj,options)
    #
    # Function for using Spectral Projected Gradient to solve problems of the form
    #   min funObj(x) s.t. x in C
    #
    #   @funObj(x): function to minimize (returns gradient as second argument)
    #   @funProj(x): function that returns projection of x onto C
    #
    #   options:
    #       verbose: level of verbosity (0: no output, 1: final, 2: iter (default), 3:
    #       debug)
    #       optTol: tolerance used to check for optimality (default: 1e-5)
    #       progTol: tolerance used to check for lack of progress (default: 1e-9)
    #       maxIter: maximum number of calls to funObj (default: 500)
    #       numDiff: compute derivatives numerically (0: use user-supplied
    #       derivatives (default), 1: use finite differences, 2: use complex
    #       differentials)
    #       suffDec: sufficient decrease parameter in Armijo condition (default
    #       : 1e-4)
    #       interp: type of interpolation (0: step-size halving, 1: quadratic,
    #       2: cubic)
    #       memory: number of steps to look back in non-monotone Armijo
    #       condition
    #       useSpectral: use spectral scaling of gradient direction (default:
    #       1)
    #       curvilinear: backtrack along projection Arc (default: 0)
    #       testOpt: test optimality condition (default: 1)
    #       feasibleInit: if 1, then the initial point is assumed to be
    #       feasible
    #       bbType: type of Barzilai Borwein step (default: 1)
    #
    #   Notes:
    #       - if the projection is expensive to compute, you can reduce the
    #           number of projections by setting testOpt to 0

    if options.verbose >= 3
       @printf("Running SPG...\n");
       @printf("Number of objective function to store: %d\n",options.memory);
       @printf("Using  spectral projection : %s\n",options.useSpectral);
       @printf("Maximum number of function evaluations: %d\n",options.maxIter);
       @printf("SPG optimality tolerance: %.2e\n",options.optTol);
       @printf("SPG progress tolerance: %.2e\n",options.progTol);
    end
=======
	# function [x,f] = minConF_SPG(funObj,x,funProj,options)
	#
	# Function for using Spectral Projected Gradient to solve problems of the form
	#   min funObj(x) s.t. x in C
	#
	#   @funObj(x): function to minimize (returns gradient as second argument)
	#   @funProj(x): function that returns projection of x onto C
	#
	#   options:
	#       verbose: level of verbosity (0: no output, 1: final, 2: iter (default), 3:
	#       debug)
	#       optTol: tolerance used to check for optimality (default: 1e-5)
	#       progTol: tolerance used to check for lack of progress (default: 1e-9)
	#       maxIter: maximum number of calls to funObj (default: 500)
	#       numDiff: compute derivatives numerically (0: use user-supplied
	#       derivatives (default), 1: use finite differences, 2: use complex
	#       differentials)
	#       suffDec: sufficient decrease parameter in Armijo condition (default
	#       : 1e-4)
	#       interp: type of interpolation (0: step-size halving, 1: quadratic,
	#       2: cubic)
	#       memory: number of steps to look back in non-monotone Armijo
	#       condition
	#       useSpectral: use spectral scaling of gradient direction (default:
	#       1)
	#       curvilinear: backtrack along projection Arc (default: 0)
	#       testOpt: test optimality condition (default: 1)
	#       feasibleInit: if 1, then the initial point is assumed to be
	#       feasible
	#       bbType: type of Barzilai Borwein step (default: 1)
	#
	#   Notes:
	#       - if the projection is expensive to compute, you can reduce the
	#           number of projections by setting testOpt to 0

	if options.verbose >= 3
	   @printf("Running SPG...\n");
	   @printf("Number of objective function to store: %d\n",options.memory);
	   @printf("Using  spectral projection : %s\n",options.useSpectral);
	   @printf("Maximum number of function evaluations: %d\n",options.maxIter);
	   @printf("SPG optimality tolerance: %.2e\n",options.optTol);
	   @printf("SPG progress tolerance: %.2e\n",options.progTol);
	end


	nVars = length(x)
>>>>>>> d22bb3b9


    nVars = length(x)

    # Output Log
    if options.verbose >= 2
        if options.testOpt
            @printf("%10s %10s %10s %15s %15s %15s\n","Iteration","FunEvals","Projections","Step Length","Function Val","Opt Cond")
        else
            @printf("%10s %10s %10s %15s %15s\n","Iteration","FunEvals","Projections","Step Length","Function Val")
        end
    end

    # Make objective function (if using numerical derivatives)
    funEvalMultiplier = 1

    # Evaluate Initial Point
    if ~options.feasibleInit
        x = funProj(x)
    end
    f, g = funObj(x)
    hist = f
    projects = 1
    funEvals = 1

    x_best = x
    f_best = f

<<<<<<< HEAD
    # Optionally check optimality
    if options.testOpt && options.testInit
        projects = projects+1
        if norm(funProj(x-g)-x,options.optNorm) < optTol
            if verbose >= 1
                @printf("First-Order Optimality Conditions Below optTol at Initial Point, norm g is %5.4f \n", norm(g))
            end
            return
        end
    end
=======
	    # Compute Step Direction
	    if i == 1 || ~options.useSpectral
	        alpha = 1
	    else
	        y = g-g_old
	        s = x-x_old
	        if options.bbType == 1
	            alpha = dot(s,s)/dot(s,y)
	        else
	            alpha = dot(s,y)/dot(y,y)
	        end
	        if alpha <= 1e-10 || alpha > 1e10
	            alpha = 1
	        end
	    end
	    d = -Float32(alpha)*g
	    f_old = f
	    x_old = x
	    g_old = g

	    # Compute Projected Step
	    if ~options.curvilinear
			if i==1
				d = funProj(x+d)-x
			else
				d = funProj(x+d)-x
			end
	        projects = projects+1
	    end
	    # Check that Progress can be made along the direction
	    gtd = dot(g,d)
	    if gtd > -options.progTol
	        if options.verbose >= 1
	            @printf("Directional Derivative below progTol\n")
	        end
	        break
	    end
>>>>>>> d22bb3b9

    i = 1
    while funEvals <= options.maxIter

        # Compute Step Direction
        if i == 1 || ~options.useSpectral
            alpha = 1
        else
            y = g-g_old
            s = x-x_old
            if options.bbType == 1
                alpha = dot(s,s)/dot(s,y)
            else
                alpha = dot(s,y)/dot(y,y)
            end
            if alpha <= 1e-10 || alpha > 1e10
                alpha = 1
            end
        end
        d = -Float32(alpha)*g
        f_old = f
        x_old = x
        g_old = g
        # Compute Projected Step
        if ~options.curvilinear
            if i==1
                d = funProj(x+d)-x
            else
                d = funProj(x+d)-x
            end
            projects = projects+1
        end
        # Check that Progress can be made along the direction
        gtd = dot(g,d)
        if gtd > -options.progTol
            if options.verbose >= 1
                @printf("Directional Derivative below progTol\n")
            end
            break
        end

        # Select Initial Guess to step length
        t = options.iniStep

<<<<<<< HEAD
        # Compute reference function for non-monotone condition
=======
	        if i <= options.memory
	            old_fvals[i] = f
	        else
	            old_fvals = [old_fvals[2:end];f]
	        end
	        funRef = maximum(old_fvals)
	    end
	    # Evaluate the Objective and Gradient at the Initial Step
	    if options.curvilinear
	        x_new = funProj(x + Float32(t)*d)
	        projects = projects+1
	    else
	        x_new = x + Float32(t)*d
	    end
	    f_new, g_new = funObj(x_new)
	    funEvals = funEvals+1
	    # Backtracking Line Search
	    lineSearchIters = 1
	    while f_new > funRef + options.suffDec*dot(g,(x_new-x)) || ~isLegal(f_new) || ~isLegal(g_new)
			temp = t
			if lineSearchIters == 1
				@printf("Unit step length not feasible, starting line search\n")
			end
			# @printf("%10d %15.5e %15.5e %15.5e %15.5e\n",lineSearchIters,t, f_new,funRef,funRef + options.suffDec*dot(g,(x_new-x)))
	        if options.interp == 0 || ~isLegal(f_new)
	            if options.verbose == 3
	                @printf("Halving Step Size\n");
	            end
				t = t/2;
	        elseif options.interp == 2 && isLegal(g_new)
	            if options.verbose == 3
	                @printf("Cubic Backtracking\n");
	            end
	            t = polyinterp([0 f gtd; t f_new dot(g_new,d)]);
	        elseif lineSearchIters < 2 || ~isLegal(f_prev)
	            if options.verbose == 3
	                @printf("Quadratic Backtracking\n");
	            end
	            t = polyinterp([0 f gtd; t f_new sqrt(complex(-1))]);
	        else
	            if options.verbose == 3
	                @printf("Cubic Backtracking on Function Values\n");
	            end
	            t = polyinterp([0 f gtd; t f_new sqrt(complex(-1));t_prev f_prev sqrt(complex(-1))]);
			end
>>>>>>> d22bb3b9

        if options.memory == 1
            funRef = f
        else
            if i == 1
                old_fvals = -Inf*ones(Float32,options.memory,1)
            end

<<<<<<< HEAD
            if i <= options.memory
                old_fvals[i] = f
            else
                old_fvals = [old_fvals[2:end];f]
            end
            funRef = maximum(old_fvals)
        end
        # Evaluate the Objective and Gradient at the Initial Step
        if options.curvilinear
            x_new = funProj(x + Float32(t)*d)
            projects = projects+1
        else
            x_new = x + Float32(t)*d
        end
        f_new, g_new = funObj(x_new)
        funEvals = funEvals+1
        # Backtracking Line Search
        lineSearchIters = 1
        while f_new > funRef + options.suffDec*dot(g,(x_new-x)) || ~isLegal(f_new) || ~isLegal(g_new)
            temp = t
            if lineSearchIters == 1
                @printf("Unit step length not feasible, starting line search\n")
            end
            @printf("%10d %15.5e %15.5e %15.5e %15.5e\n",lineSearchIters,t, f_new,funRef,funRef + options.suffDec*dot(g,(x_new-x)))
            if options.interp == 0 || ~isLegal(f_new)
                if options.verbose == 3
                    @printf("Halving Step Size\n");
                end
                t = t/2;
            elseif options.interp == 2 && isLegal(g_new)
                if options.verbose == 3
                    @printf("Cubic Backtracking\n");
                end
                t = polyinterp([0 f gtd; t f_new dot(g_new,d)]);
            elseif lineSearchIters < 2 || ~isLegal(f_prev)
                if options.verbose == 3
                    @printf("Quadratic Backtracking\n");
                end
                t = polyinterp([0 f gtd; t f_new sqrt(complex(-1))]);
            else
                if options.verbose == 3
                    @printf("Cubic Backtracking on Function Values\n");
                end
                t = polyinterp([0 f gtd; t f_new sqrt(complex(-1));t_prev f_prev sqrt(complex(-1))]);
            end
=======
	        # Evaluate New Point
	        f_prev = f_new
	        t_prev = temp
	        if options.curvilinear
	            x_new = funProj(x + Float32(t)*d)
	            projects = projects+1
	        else
	            x_new = x + Float32(t)*d
	        end
	        f_new, g_new = funObj(x_new)
	        funEvals = funEvals+1
	        lineSearchIters = lineSearchIters+1
		    if funEvals*funEvalMultiplier >= options.maxIter
		        if options.verbose >= 1
		            @printf("Function Evaluations exceeds maxIter\n")
		        end
	            f_new = f
	            g_new = g
				x_new = x
		        break
		    end

		    if lineSearchIters > 20
		        if options.verbose >= 1
		            @printf("Linesearch Iterations exceeds maxLinesearchIter\n")
		        end
	            f_new = f
	            g_new = g
				x_new = x
		        break
		    end
>>>>>>> d22bb3b9

            # Check whether step has become too small
            if maximum(abs.(t*d)) < options.progTol || t == 0
                if options.verbose == 3
                    @printf("Line Search failed\n")
                end
                t = 0
                f_new = f
                g_new = g
                break
            end

            # Evaluate New Point
            f_prev = f_new
            t_prev = temp
            if options.curvilinear
                x_new = funProj(x + Float32(t)*d)
                projects = projects+1
            else
                x_new = x + Float32(t)*d
            end
            f_new, g_new = funObj(x_new)
            funEvals = funEvals+1
            lineSearchIters = lineSearchIters+1
            if funEvals*funEvalMultiplier > options.maxIter
                if options.verbose >= 1
                    @printf("Function Evaluations exceeds maxIter\n")
                end
                f_new = f
                g_new = g
                x_new = x
                break
            end

            if lineSearchIters > 20
                if options.verbose >= 1
                    @printf("Linesearch Iterations exceeds maxLinesearchIter\n")
                end
                f_new = f
                g_new = g
                x_new = x
                break
            end

        end

        # Take Step
        x = x_new
        f = f_new
        g = g_new
        hist = [hist;f]
        if f < f_best
            x_best = x
            f_best = f
        end

        if options.testOpt
            optCond = norm(funProj(x-g)-x,options.optNorm)
            projects = projects+1
        end
        # Output Log
        if options.verbose >= 2
            if options.testOpt
                @printf("%10d %10d %10d %15.5e %15.5e %15.5e\n",i,funEvals*funEvalMultiplier,projects,t,f,optCond)
            else
                @printf("%10d %10d %10d %15.5e %15.5e\n",i,funEvals*funEvalMultiplier,projects,t,f)
            end
        end

        # Check optimality
        if options.testOpt
            if optCond < options.optTol && i>1
                if options.verbose >= 1
                    @printf("First-Order Optimality Conditions Below optTol\n")
                end
                break
            end
        end

        if maximum(abs.(t*d)) < options.progTol && i>1
            if options.verbose >= 1
                @printf("Step size below progTol\n")
            end
            break
        end

        if abs.(f-f_old) < options.progTol && i>1
            if options.verbose >= 1
                @printf("Function value changing by less than progTol\n")
            end
            break
        end

<<<<<<< HEAD
        if funEvals*funEvalMultiplier > options.maxIter
            if options.verbose >= 1
                @printf("Function Evaluations exceeds maxIter\n")
            end
            break
        end
=======
	    if funEvals*funEvalMultiplier >= options.maxIter
	        if options.verbose >= 1
	            @printf("Function Evaluations exceeds maxIter\n")
	        end
	        break
	    end
>>>>>>> d22bb3b9

        i = i + 1
    end

    # Restore best iteration
    x = x_best
    f = f_best
    return x, f, funEvals, projects, hist
end<|MERGE_RESOLUTION|>--- conflicted
+++ resolved
@@ -1,82 +1,36 @@
 export boundproject, isLegal, minConf_SPG, polyinterp, polyval, spg_options
 
 mutable struct SPG_params
-    verbose
-    optTol
-    progTol
-    maxIter
-    suffDec
-    interp
-    memory
-    useSpectral
-    curvilinear
-    feasibleInit
-    testOpt
-    bbType
-    testInit
-    optNorm
-    iniStep
+	verbose
+	optTol
+	progTol
+	maxIter
+	suffDec
+	interp
+	memory
+	useSpectral
+	curvilinear
+	feasibleInit
+	testOpt
+	bbType
+	testInit
+	optNorm
 end
 
 function spg_options(;verbose=3,optTol=1f-5,progTol=1f-7,
-                     maxIter=20,suffDec=1f-4,interp=0,memory=2,
-                     useSpectral=true,curvilinear=false,
-                     feasibleInit=false,testOpt=true,
-                     bbType=true,testInit=false,
-                     optNorm=Inf,iniStep=1f0)
-    return SPG_params(verbose,optTol,progTol,
-                        maxIter,suffDec,interp,memory,
-                        useSpectral,curvilinear,
-                        feasibleInit,testOpt,
-                        bbType,testInit,optNorm,iniStep)
+					 maxIter=20,suffDec=1f-4,interp=0,memory=2,
+					 useSpectral=true,curvilinear=false,
+					 feasibleInit=false,testOpt=true,
+					 bbType=true,testInit=false,
+					 optNorm=Inf)
+	return SPG_params(verbose,optTol,progTol,
+	                    maxIter,suffDec,interp,memory,
+						useSpectral,curvilinear,
+						feasibleInit,testOpt,
+						bbType,testInit,optNorm)
 end
 
 function minConf_SPG(funObj, x, funProj, options)
-<<<<<<< HEAD
-    # function [x,f] = minConF_SPG(funObj,x,funProj,options)
-    #
-    # Function for using Spectral Projected Gradient to solve problems of the form
-    #   min funObj(x) s.t. x in C
-    #
-    #   @funObj(x): function to minimize (returns gradient as second argument)
-    #   @funProj(x): function that returns projection of x onto C
-    #
-    #   options:
-    #       verbose: level of verbosity (0: no output, 1: final, 2: iter (default), 3:
-    #       debug)
-    #       optTol: tolerance used to check for optimality (default: 1e-5)
-    #       progTol: tolerance used to check for lack of progress (default: 1e-9)
-    #       maxIter: maximum number of calls to funObj (default: 500)
-    #       numDiff: compute derivatives numerically (0: use user-supplied
-    #       derivatives (default), 1: use finite differences, 2: use complex
-    #       differentials)
-    #       suffDec: sufficient decrease parameter in Armijo condition (default
-    #       : 1e-4)
-    #       interp: type of interpolation (0: step-size halving, 1: quadratic,
-    #       2: cubic)
-    #       memory: number of steps to look back in non-monotone Armijo
-    #       condition
-    #       useSpectral: use spectral scaling of gradient direction (default:
-    #       1)
-    #       curvilinear: backtrack along projection Arc (default: 0)
-    #       testOpt: test optimality condition (default: 1)
-    #       feasibleInit: if 1, then the initial point is assumed to be
-    #       feasible
-    #       bbType: type of Barzilai Borwein step (default: 1)
-    #
-    #   Notes:
-    #       - if the projection is expensive to compute, you can reduce the
-    #           number of projections by setting testOpt to 0
-
-    if options.verbose >= 3
-       @printf("Running SPG...\n");
-       @printf("Number of objective function to store: %d\n",options.memory);
-       @printf("Using  spectral projection : %s\n",options.useSpectral);
-       @printf("Maximum number of function evaluations: %d\n",options.maxIter);
-       @printf("SPG optimality tolerance: %.2e\n",options.optTol);
-       @printf("SPG progress tolerance: %.2e\n",options.progTol);
-    end
-=======
 	# function [x,f] = minConF_SPG(funObj,x,funProj,options)
 	#
 	# Function for using Spectral Projected Gradient to solve problems of the form
@@ -123,47 +77,45 @@
 
 
 	nVars = length(x)
->>>>>>> d22bb3b9
-
-
-    nVars = length(x)
-
-    # Output Log
-    if options.verbose >= 2
-        if options.testOpt
-            @printf("%10s %10s %10s %15s %15s %15s\n","Iteration","FunEvals","Projections","Step Length","Function Val","Opt Cond")
-        else
-            @printf("%10s %10s %10s %15s %15s\n","Iteration","FunEvals","Projections","Step Length","Function Val")
-        end
-    end
-
-    # Make objective function (if using numerical derivatives)
-    funEvalMultiplier = 1
-
-    # Evaluate Initial Point
-    if ~options.feasibleInit
-        x = funProj(x)
-    end
-    f, g = funObj(x)
-    hist = f
-    projects = 1
-    funEvals = 1
-
-    x_best = x
-    f_best = f
-
-<<<<<<< HEAD
-    # Optionally check optimality
-    if options.testOpt && options.testInit
-        projects = projects+1
-        if norm(funProj(x-g)-x,options.optNorm) < optTol
-            if verbose >= 1
-                @printf("First-Order Optimality Conditions Below optTol at Initial Point, norm g is %5.4f \n", norm(g))
-            end
-            return
-        end
-    end
-=======
+
+	# Output Log
+	if options.verbose >= 2
+	    if options.testOpt
+	        @printf("%10s %10s %10s %15s %15s %15s\n","Iteration","FunEvals","Projections","Step Length","Function Val","Opt Cond")
+	    else
+	        @printf("%10s %10s %10s %15s %15s\n","Iteration","FunEvals","Projections","Step Length","Function Val")
+	    end
+	end
+
+	# Make objective function (if using numerical derivatives)
+	funEvalMultiplier = 1
+
+	# Evaluate Initial Point
+	if ~options.feasibleInit
+	    x = funProj(x)
+	end
+	f, g = funObj(x)
+	hist = f
+	projects = 1
+	funEvals = 1
+
+	x_best = x
+	f_best = f
+
+	# Optionally check optimality
+	if options.testOpt && options.testInit
+	    projects = projects+1
+	    if norm(funProj(x-g)-x,options.optNorm) < optTol
+	        if verbose >= 1
+	        	@printf("First-Order Optimality Conditions Below optTol at Initial Point, norm g is %5.4f \n", norm(g))
+	        end
+	        return
+	    end
+	end
+
+	i = 1
+	while funEvals <= options.maxIter
+
 	    # Compute Step Direction
 	    if i == 1 || ~options.useSpectral
 	        alpha = 1
@@ -201,54 +153,19 @@
 	        end
 	        break
 	    end
->>>>>>> d22bb3b9
-
-    i = 1
-    while funEvals <= options.maxIter
-
-        # Compute Step Direction
-        if i == 1 || ~options.useSpectral
-            alpha = 1
-        else
-            y = g-g_old
-            s = x-x_old
-            if options.bbType == 1
-                alpha = dot(s,s)/dot(s,y)
-            else
-                alpha = dot(s,y)/dot(y,y)
-            end
-            if alpha <= 1e-10 || alpha > 1e10
-                alpha = 1
-            end
-        end
-        d = -Float32(alpha)*g
-        f_old = f
-        x_old = x
-        g_old = g
-        # Compute Projected Step
-        if ~options.curvilinear
-            if i==1
-                d = funProj(x+d)-x
-            else
-                d = funProj(x+d)-x
-            end
-            projects = projects+1
-        end
-        # Check that Progress can be made along the direction
-        gtd = dot(g,d)
-        if gtd > -options.progTol
-            if options.verbose >= 1
-                @printf("Directional Derivative below progTol\n")
-            end
-            break
-        end
-
-        # Select Initial Guess to step length
-        t = options.iniStep
-
-<<<<<<< HEAD
-        # Compute reference function for non-monotone condition
-=======
+
+	    # Select Initial Guess to step length
+	    t = 1
+
+	    # Compute reference function for non-monotone condition
+
+	    if options.memory == 1
+	        funRef = f
+	    else
+	        if i == 1
+	            old_fvals = -Inf*ones(Float32,options.memory,1)
+	        end
+
 	        if i <= options.memory
 	            old_fvals[i] = f
 	        else
@@ -294,62 +211,18 @@
 	            end
 	            t = polyinterp([0 f gtd; t f_new sqrt(complex(-1));t_prev f_prev sqrt(complex(-1))]);
 			end
->>>>>>> d22bb3b9
-
-        if options.memory == 1
-            funRef = f
-        else
-            if i == 1
-                old_fvals = -Inf*ones(Float32,options.memory,1)
-            end
-
-<<<<<<< HEAD
-            if i <= options.memory
-                old_fvals[i] = f
-            else
-                old_fvals = [old_fvals[2:end];f]
-            end
-            funRef = maximum(old_fvals)
-        end
-        # Evaluate the Objective and Gradient at the Initial Step
-        if options.curvilinear
-            x_new = funProj(x + Float32(t)*d)
-            projects = projects+1
-        else
-            x_new = x + Float32(t)*d
-        end
-        f_new, g_new = funObj(x_new)
-        funEvals = funEvals+1
-        # Backtracking Line Search
-        lineSearchIters = 1
-        while f_new > funRef + options.suffDec*dot(g,(x_new-x)) || ~isLegal(f_new) || ~isLegal(g_new)
-            temp = t
-            if lineSearchIters == 1
-                @printf("Unit step length not feasible, starting line search\n")
-            end
-            @printf("%10d %15.5e %15.5e %15.5e %15.5e\n",lineSearchIters,t, f_new,funRef,funRef + options.suffDec*dot(g,(x_new-x)))
-            if options.interp == 0 || ~isLegal(f_new)
-                if options.verbose == 3
-                    @printf("Halving Step Size\n");
-                end
-                t = t/2;
-            elseif options.interp == 2 && isLegal(g_new)
-                if options.verbose == 3
-                    @printf("Cubic Backtracking\n");
-                end
-                t = polyinterp([0 f gtd; t f_new dot(g_new,d)]);
-            elseif lineSearchIters < 2 || ~isLegal(f_prev)
-                if options.verbose == 3
-                    @printf("Quadratic Backtracking\n");
-                end
-                t = polyinterp([0 f gtd; t f_new sqrt(complex(-1))]);
-            else
-                if options.verbose == 3
-                    @printf("Cubic Backtracking on Function Values\n");
-                end
-                t = polyinterp([0 f gtd; t f_new sqrt(complex(-1));t_prev f_prev sqrt(complex(-1))]);
-            end
-=======
+
+	        # Check whether step has become too small
+	        if maximum(abs.(t*d)) < options.progTol || t == 0
+	            if options.verbose == 3
+	                @printf("Line Search failed\n")
+	            end
+	            t = 0
+	            f_new = f
+	            g_new = g
+	            break
+	        end
+
 	        # Evaluate New Point
 	        f_prev = f_new
 	        t_prev = temp
@@ -381,121 +254,68 @@
 				x_new = x
 		        break
 		    end
->>>>>>> d22bb3b9
-
-            # Check whether step has become too small
-            if maximum(abs.(t*d)) < options.progTol || t == 0
-                if options.verbose == 3
-                    @printf("Line Search failed\n")
-                end
-                t = 0
-                f_new = f
-                g_new = g
-                break
-            end
-
-            # Evaluate New Point
-            f_prev = f_new
-            t_prev = temp
-            if options.curvilinear
-                x_new = funProj(x + Float32(t)*d)
-                projects = projects+1
-            else
-                x_new = x + Float32(t)*d
-            end
-            f_new, g_new = funObj(x_new)
-            funEvals = funEvals+1
-            lineSearchIters = lineSearchIters+1
-            if funEvals*funEvalMultiplier > options.maxIter
-                if options.verbose >= 1
-                    @printf("Function Evaluations exceeds maxIter\n")
-                end
-                f_new = f
-                g_new = g
-                x_new = x
-                break
-            end
-
-            if lineSearchIters > 20
-                if options.verbose >= 1
-                    @printf("Linesearch Iterations exceeds maxLinesearchIter\n")
-                end
-                f_new = f
-                g_new = g
-                x_new = x
-                break
-            end
-
-        end
-
-        # Take Step
-        x = x_new
-        f = f_new
-        g = g_new
+
+	    end
+
+	    # Take Step
+	    x = x_new
+	    f = f_new
+	    g = g_new
         hist = [hist;f]
-        if f < f_best
-            x_best = x
-            f_best = f
-        end
-
-        if options.testOpt
-            optCond = norm(funProj(x-g)-x,options.optNorm)
-            projects = projects+1
-        end
-        # Output Log
-        if options.verbose >= 2
-            if options.testOpt
-                @printf("%10d %10d %10d %15.5e %15.5e %15.5e\n",i,funEvals*funEvalMultiplier,projects,t,f,optCond)
-            else
-                @printf("%10d %10d %10d %15.5e %15.5e\n",i,funEvals*funEvalMultiplier,projects,t,f)
-            end
-        end
-
-        # Check optimality
-        if options.testOpt
-            if optCond < options.optTol && i>1
-                if options.verbose >= 1
-                    @printf("First-Order Optimality Conditions Below optTol\n")
-                end
-                break
-            end
-        end
-
-        if maximum(abs.(t*d)) < options.progTol && i>1
-            if options.verbose >= 1
-                @printf("Step size below progTol\n")
-            end
-            break
-        end
-
-        if abs.(f-f_old) < options.progTol && i>1
-            if options.verbose >= 1
-                @printf("Function value changing by less than progTol\n")
-            end
-            break
-        end
-
-<<<<<<< HEAD
-        if funEvals*funEvalMultiplier > options.maxIter
-            if options.verbose >= 1
-                @printf("Function Evaluations exceeds maxIter\n")
-            end
-            break
-        end
-=======
+	    if f < f_best
+	        x_best = x
+	        f_best = f
+	    end
+
+	    if options.testOpt
+	        optCond = norm(funProj(x-g)-x,options.optNorm)
+	        projects = projects+1
+	    end
+	    # Output Log
+	    if options.verbose >= 2
+	        if options.testOpt
+	            @printf("%10d %10d %10d %15.5e %15.5e %15.5e\n",i,funEvals*funEvalMultiplier,projects,t,f,optCond)
+	        else
+	            @printf("%10d %10d %10d %15.5e %15.5e\n",i,funEvals*funEvalMultiplier,projects,t,f)
+	        end
+	    end
+
+	    # Check optimality
+	    if options.testOpt
+	        if optCond < options.optTol && i>1
+	            if options.verbose >= 1
+	            	@printf("First-Order Optimality Conditions Below optTol\n")
+	            end
+	            break
+	        end
+	    end
+
+	    if maximum(abs.(t*d)) < options.progTol && i>1
+	        if options.verbose >= 1
+	            @printf("Step size below progTol\n")
+	        end
+	        break
+	    end
+
+	    if abs.(f-f_old) < options.progTol && i>1
+	        if options.verbose >= 1
+	            @printf("Function value changing by less than progTol\n")
+	        end
+	        break
+	    end
+
 	    if funEvals*funEvalMultiplier >= options.maxIter
 	        if options.verbose >= 1
 	            @printf("Function Evaluations exceeds maxIter\n")
 	        end
 	        break
 	    end
->>>>>>> d22bb3b9
-
-        i = i + 1
-    end
-
-    # Restore best iteration
-    x = x_best
-    f = f_best
-    return x, f, funEvals, projects, hist
+
+	    i = i + 1
+	end
+
+	# Restore best iteration
+	x = x_best
+	f = f_best
+	return x, f, funEvals, projects, hist
 end