
export isLegal, lbfgsUpdate, lbfgsHvFunc2, ssbin, solveSubProblem, subHv, polyval, polyinterp

function isLegal(v)
    return sum(isnan.(v))==0 & sum(isinf.(v))==0
end

function lbfgsUpdate(y,s,corrections,debug,old_dirs,old_stps,Hdiag)
    ys = dot(y,s);
    if ys > 1e-10 || size(old_dirs,2)==0
        numCorrections = size(old_dirs,2);
        if numCorrections < corrections
            # Full Update
            old_dirs = [old_dirs s];
            old_stps = [old_stps y];
        else
            # Limited-Memory Update
            old_dirs = [old_dirs[:,2:corrections] s];
            old_stps = [old_stps[:,2:corrections] y];
        end

        # Update scale of initial Hessian approximation
        Hdiag = ys/dot(y,y);
    else
        if debug==3
            @printf("Skipping Update\n");
        end
    end
    return old_dirs, old_stps, Hdiag
end

function lbfgsHvFunc2(v,Hdiag,N,M)
    if cond(M)>(1/(eps(Float32)))
        pr =  Array{Float32}(ssbin(M,500))
        L = spdiagm((pr,),0)
        Hv = v/Hdiag - N*L*((L*M*L)\(L*(transpose(N)*v)))
    
    else
        Hv = v/Hdiag - N*(M\(transpose(N)*v))
    end
    
    return Hv
end

function ssbin(A,nmv)
    # Stochastic matrix-free binormalization for symmetric real A.
    # x = ssbin(A,nmv,n)
    #   A is a symmetric real matrix or function handle. If it is a
    #     function handle, then v = A(x) returns A*x.
    #   nmv is the number of matrix-vector products to perform.
    #   [n] is the size of the matrix. It is necessary to specify n
    #     only if A is a function handle.
    #   diag(x) A diag(x) is approximately binormalized.

    # Jan 2010. Algorithm and code by Andrew M. Bradley (ambrad@stanford.edu).
    # Aug 2010. Modified to record and use dp. New omega schedule after running
    #   some tests.
    # Jul 2011. New strategy to deal with reducible matrices: Use the old
    #   iteration in the early iterations; then switch to snbin-like behavior,
    #   which deals properly with oscillation.
    n = size(A,1)
    d = ones(Float32,n,1)
    dp = d
    for k = 1:nmv
      # Approximate matrix-vector product
      u = randn(Float32,n,1)
      s = u./sqrt.(dp)
      y = A*s
      # omega^k
      alpha = (k - 1)/nmv
      omega = (1 - alpha)*1/2 + alpha*1/nmv
      # Iteration
      d = (1-omega)*d/sum(d) + omega*y.^2/sum(y.^2)
      if (k < min(32,floor(nmv/2)))
        # First focus on making d a decent approximation
        dp = d
      else
        # This block makes ssbin behave like snbin except for omega
        tmp = dp
        dp = d
        d = tmp
      end
    end
    return 1f0./(d.*dp).^(1/4)
end

function solveSubProblem(x,g,H,funProj,optTol,progTol,maxIter,testOpt,feasibleInit,x_init)
# Uses SPG to solve for projected quasi-Newton direction
    options = spg_options(verbose=0,
                          optTol=optTol,
                          progTol=progTol,
                          maxIter = maxIter,
                          testOpt = testOpt,
                          feasibleInit = feasibleInit)
    funObj(p) = subHv(p,x,g,H);
    p, f, funEvals, subProjects, hist = minConf_SPG(funObj,x_init,funProj,options);
    return p, subProjects 
end

function subHv(p,x,g,HvFunc)
    d = p-x;
    Hd = HvFunc(d);
    f = dot(g,d) + (1f0/2f0)*dot(d,Hd);
    g = g + Hd;
    return f, g
end


function polyval(p,x)
    value = 0
    order = length(p)
    for i=1:length(p)
        value = value + p[i]*x^(order-i)
    end
    return value
end

function polyinterp(points;xminBound=-Inf,xmaxBound=Inf)
# function [minPos] = polyinterp(points,doPlot,xminBound,xmaxBound)
#
#   Minimum of interpolating polynomial based on function and derivative
#   values
#
#   In can also be used for extrapolation if {xmin,xmax} are outside
#   the domain of the points.
#
#   Input:
#       points(pointNum,[x f g])
#       doPlot: set to 1 to plot, default: 0
#       xmin: min value that brackets minimum (default: min of points)
#       xmax: max value that brackets maximum (default: max of points)
#
#   set f or g to sqrt(-1) if they are not known
#   the order of the polynomial is the number of known f and g values minus 1


    nPoints = size(points,1);
    order = length(findin(imag(points[:,2:3]),0))-1;
    # Code for most common case:
    #   - cubic interpolation of 2 points
    #       w/ function and derivative values for both
    #   - no xminBound/xmaxBound

    if nPoints == 2 && order ==3 && isinf.(xmaxBound)
        # Solution in this case (where x2 is the farthest point):
        #    d1 = g1 + g2 - 3*(f1-f2)/(x1-x2);
        #    d2 = sqrt(d1^2 - g1*g2);
        #    minPos = x2 - (x2 - x1)*((g2 + d2 - d1)/(g2 - g1 + 2*d2));
        #    t_new = min(max(minPos,x1),x2);
        minVal, minPos = findmin(points[:,1]);
        notMinPos = -minPos+3;
        d1 = points[minPos,3] + points[notMinPos,3] - 3*(points[minPos,2]-points[notMinPos,2])/(points[minPos,1]-points[notMinPos,1]);
        d2 = sqrt.(d1^2 - points[minPos,3]*points[notMinPos,3]);
        if isreal(d2)
            t = points[notMinPos,1] - (points[notMinPos,1] - points[minPos,1])*((points[notMinPos,3] + d2 - d1)/(points[notMinPos,3] - points[minPos,3] + 2*d2));
            minPos = min(max(t,points[minPos,1]),points[notMinPos,1]);
        else
            minPos = mean(points[:,1]);
        end
        return minPos
    end

    xmin = minimum(points[:,1]);
    xmax = maximum(points[:,1]);

    # Compute Bounds of Interpolation Area
    if isinf.(xminBound)
        xminBound = xmin;
    end
    if isinf.(xmaxBound)
        xmaxBound = xmax;
    end

    # Constraints Based on available Function Values
    A = zeros(Float32,0,order+1);
    b = zeros(Float32,0);
    for i = 1:nPoints
        if imag(points[i,2])==0
            constraint = zeros(Float32,1,order+1);
            for j = order:-1:0
                constraint[order-j+1] = points[i,1]^j;
            end
            A = [A;constraint];
            b = [b;points[i,2]];
        end
    end

    # Constraints based on available Derivatives
    for i = 1:nPoints
        if isreal(points[i,3])
            constraint = zeros(Float32,1,order+1);
            for j = 1:order
                constraint[j] = (order-j+1)*points[i,1]^(order-j);
            end
            A = [A;constraint];
            b = [b;points[i,3]];
        end
    end

    # Find interpolating polynomial
    params = A\b;

    # Compute Critical Points
    dParams = zeros(Float32,order);
    for i = 1:length(params)-1
        dParams[i] = params[i]*(order-i+1);
    end

    if sum(isinf.(dParams)) >0
<<<<<<< HEAD
        cp = transpose([xminBound;xmaxBound;points[:,1]]);
    else
        cp = transpose([xminBound;xmaxBound;points[:,1];-roots(dParams)]);
=======
        cp = copy(transpose([xminBound;xmaxBound;points[:,1]]));
    else
        cp = copy(transpose([xminBound;xmaxBound;points[:,1];-roots(dParams)]));
>>>>>>> d00f2a42
    end

    # Test Critical Points
    fmin = inf;
    minPos = (xminBound+xmaxBound)/2; # Default to Bisection if no critical points valid
    for xCP = cp
        if imag(xCP)==0 && xCP >= xminBound && xCP <= xmaxBound
            fCP = polyval(params,xCP);
            if imag(fCP)==0 && fCP < fmin
                minPos = real(xCP);
                fmin = real(fCP);
            end
        end
    end
    
    return minPos, fmin
end<|MERGE_RESOLUTION|>--- conflicted
+++ resolved
@@ -34,11 +34,11 @@
         pr =  Array{Float32}(ssbin(M,500))
         L = spdiagm((pr,),0)
         Hv = v/Hdiag - N*L*((L*M*L)\(L*(transpose(N)*v)))
-    
+
     else
         Hv = v/Hdiag - N*(M\(transpose(N)*v))
     end
-    
+
     return Hv
 end
 
@@ -94,7 +94,7 @@
                           feasibleInit = feasibleInit)
     funObj(p) = subHv(p,x,g,H);
     p, f, funEvals, subProjects, hist = minConf_SPG(funObj,x_init,funProj,options);
-    return p, subProjects 
+    return p, subProjects
 end
 
 function subHv(p,x,g,HvFunc)
@@ -207,15 +207,9 @@
     end
 
     if sum(isinf.(dParams)) >0
-<<<<<<< HEAD
-        cp = transpose([xminBound;xmaxBound;points[:,1]]);
-    else
-        cp = transpose([xminBound;xmaxBound;points[:,1];-roots(dParams)]);
-=======
         cp = copy(transpose([xminBound;xmaxBound;points[:,1]]));
     else
         cp = copy(transpose([xminBound;xmaxBound;points[:,1];-roots(dParams)]));
->>>>>>> d00f2a42
     end
 
     # Test Critical Points
@@ -230,6 +224,6 @@
             end
         end
     end
-    
+
     return minPos, fmin
 end